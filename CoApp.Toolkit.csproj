﻿<?xml version="1.0" encoding="utf-8"?>
<Project ToolsVersion="4.0" DefaultTargets="Build" xmlns="http://schemas.microsoft.com/developer/msbuild/2003">
  <PropertyGroup>
    <Configuration Condition=" '$(Configuration)' == '' ">Debug</Configuration>
    <Platform Condition=" '$(Platform)' == '' ">AnyCPU</Platform>
    <ProductVersion>8.0.30703</ProductVersion>
    <SchemaVersion>2.0</SchemaVersion>
    <ProjectGuid>{8B7E0D2F-6CA0-4E5E-BF52-1E4BDB132BBC}</ProjectGuid>
    <OutputType>Library</OutputType>
    <AppDesignerFolder>Properties</AppDesignerFolder>
    <RootNamespace>CoApp.Toolkit</RootNamespace>
    <AssemblyName>CoApp.Toolkit</AssemblyName>
    <TargetFrameworkVersion>v4.0</TargetFrameworkVersion>
    <FileAlignment>512</FileAlignment>
  </PropertyGroup>
  <PropertyGroup Condition=" '$(Configuration)|$(Platform)' == 'Debug|AnyCPU' ">
    <DebugSymbols>true</DebugSymbols>
    <DebugType>full</DebugType>
    <Optimize>false</Optimize>
    <OutputPath>..\output\any\debug\bin\</OutputPath>
    <DefineConstants>DEBUG;TRACE</DefineConstants>
    <ErrorReport>prompt</ErrorReport>
    <WarningLevel>4</WarningLevel>
    <GenerateSerializationAssemblies>On</GenerateSerializationAssemblies>
  </PropertyGroup>
  <PropertyGroup Condition=" '$(Configuration)|$(Platform)' == 'Release|AnyCPU' ">
    <DebugType>pdbonly</DebugType>
    <Optimize>true</Optimize>
    <OutputPath>..\output\any\release\bin\</OutputPath>
    <DefineConstants>TRACE;SIGN_ASSEMBLY</DefineConstants>
    <ErrorReport>prompt</ErrorReport>
    <WarningLevel>4</WarningLevel>
  </PropertyGroup>
  <ItemGroup>
    <Reference Include="System" />
    <Reference Include="System.Core" />
    <Reference Include="System.Runtime.Serialization" />
    <Reference Include="System.Security" />
    <Reference Include="System.Windows.Forms" />
    <Reference Include="System.Xml.Linq" />
    <Reference Include="System.Data.DataSetExtensions" />
    <Reference Include="Microsoft.CSharp" />
    <Reference Include="System.Data" />
    <Reference Include="System.Xml" />
  </ItemGroup>
  <ItemGroup>
    <Compile Include="Configuration\Settings.cs" />
    <Compile Include="Console\AsyncConsoleProgram.cs" />
    <Compile Include="Console\ConsoleException.cs" />
    <Compile Include="DynamicXml\DynamicAttributes.cs" />
    <Compile Include="DynamicXml\DynamicNode.cs" />
    <Compile Include="Extensions\AssemblyExtensions.cs" />
    <Compile Include="Extensions\CollectionExtensions.cs" />
    <Compile Include="Extensions\CommandLineExtensions.cs" />
    <Compile Include="Extensions\ConsoleExtensions.cs" />
    <Compile Include="Extensions\CookieExtensions.cs">
      <SubType>Code</SubType>
    </Compile>
    <Compile Include="Extensions\DebugExtensions.cs" />
    <Compile Include="Extensions\FilesystemExtensions.cs" />
    <Compile Include="Extensions\LinqExtensions.cs" />
    <Compile Include="Extensions\SortedObservableCollection.cs" />
    <Compile Include="Extensions\StringExtensions.cs" />
    <Compile Include="Extensions\TaskExtensions.cs" />
    <Compile Include="Extensions\WebExtensions.cs">
      <SubType>Code</SubType>
    </Compile>
    <Compile Include="Extensions\XmlExtensions.cs" />
    <Compile Include="Network\Ftp.cs" />
<<<<<<< HEAD
    <Compile Include="Network\CachingHttpClient.cs" />
    <Compile Include="Package\Huid.cs" />
    <Compile Include="Package\IFileType.cs" />
=======
    <Compile Include="Network\RemoteFile.cs" />
    <Compile Include="Network\TransferManager.cs" />
>>>>>>> 955e29bb
    <Compile Include="Package\mkPackage.cs">
      <AutoGen>True</AutoGen>
      <DesignTime>True</DesignTime>
      <DependentUpon>mkPackage.xsd</DependentUpon>
    </Compile>
    <Compile Include="Package\mkPackagePartials.cs" />
    <Compile Include="Properties\Resources.Designer.cs">
      <AutoGen>True</AutoGen>
      <DesignTime>True</DesignTime>
      <DependentUpon>Resources.resx</DependentUpon>
    </Compile>
    <Compile Include="Scan\ProjectScanner.cs" />
    <Compile Include="Scan\Types\ScannedDefine.cs" />
    <Compile Include="Scan\Types\ScannedFile.cs" />
    <Compile Include="Scan\Types\ScannedFileType.cs" />
    <Compile Include="Scan\Types\ScanReport.cs" />
    <Compile Include="Configuration\Indexers.cs" />
    <Compile Include="Configuration\QuickSettings.cs" />
    <Compile Include="Spec\Dependency.cs" />
    <Compile Include="Spec\File.cs" />
    <Compile Include="Spec\Link.cs" />
    <Compile Include="Spec\Target.cs" />
    <Compile Include="Scripting\Utility\ActiveScriptHost.cs" />
    <Compile Include="Scripting\Languages\CSharp\CSharpTokenizer.cs" />
    <Compile Include="Scripting\Languages\GSharp\GSharpProcessor.cs" />
    <Compile Include="Scripting\Languages\GSharp\GSharpTokenizer.cs" />
    <Compile Include="Spec\PropertySheet.cs" />
    <Compile Include="Spec\PropertySheetParser.cs" />
    <Compile Include="Spec\PropertySheetTokenizer.cs" />
    <Compile Include="Spec\Rule.cs" />
    <Compile Include="Spec\RuleProperty.cs" />
    <Compile Include="Spec\TargetSchema.cs">
      <DependentUpon>TargetSchema.xsd</DependentUpon>
      <AutoGen>True</AutoGen>
      <DesignTime>True</DesignTime>
    </Compile>
    <Compile Include="Scripting\Utility\Tokenizer.cs" />
    <Compile Include="Properties\AssemblyInfo.cs" />
    <Compile Include="Tasks\TriggeredProperty.cs" />
    <Compile Include="Text\HttpUtility.cs" />
    <Compile Include="Text\Sgml\SgmlParser.cs">
      <SubType>Code</SubType>
    </Compile>
    <Compile Include="Text\Sgml\SgmlReader.cs">
      <SubType>Code</SubType>
    </Compile>
    <Compile Include="Trace\CommandLine.cs" />
    <Compile Include="Trace\File.cs" />
    <Compile Include="Trace\Indexers.cs" />
    <Compile Include="Trace\Process.cs" />
    <Compile Include="Trace\Trace.cs" />
    <Compile Include="Trace\Tracing.cs">
      <AutoGen>True</AutoGen>
      <DesignTime>True</DesignTime>
      <DependentUpon>Tracing.xsd</DependentUpon>
    </Compile>
    <Compile Include="Trace\Variable.cs" />
    <Compile Include="Win32\AdminPrivilege.cs" />
    <Compile Include="Win32\ClipboardNotifier.cs">
      <SubType>Component</SubType>
    </Compile>
    <Compile Include="Win32\PEInfo.cs" />
    <Compile Include="Win32\NativeCode.cs" />
    <Compile Include="Win32\SystemHotkey.cs">
      <SubType>Component</SubType>
    </Compile>
  </ItemGroup>
  <ItemGroup>
    <Folder Include="Installer\" />
  </ItemGroup>
  <ItemGroup>
    <None Include="Package\mkPackage.xsd">
      <Generator>XsdTool</Generator>
      <LastGenOutput>mkPackage.cs</LastGenOutput>
      <CustomToolNamespace>CoApp.Toolkit.Package</CustomToolNamespace>
      <SubType>Designer</SubType>
    </None>
    <None Include="Spec\TargetSchema.xsd">
      <Generator>XsdTool</Generator>
      <LastGenOutput>TargetSchema.cs</LastGenOutput>
      <CustomToolNamespace>CoApp.Toolkit.Spec</CustomToolNamespace>
      <SubType>Designer</SubType>
    </None>
    <None Include="Trace\Tracing.xsd">
      <SubType>Designer</SubType>
      <CustomToolNamespace>CoApp.Toolkit.Trace</CustomToolNamespace>
      <Generator>XsdTool</Generator>
      <LastGenOutput>Tracing.cs</LastGenOutput>
    </None>
  </ItemGroup>
  <ItemGroup>
    <EmbeddedResource Include="Properties\Resources.resx">
      <Generator>PublicResXFileCodeGenerator</Generator>
      <SubType>Designer</SubType>
      <LastGenOutput>Resources.Designer.cs</LastGenOutput>
    </EmbeddedResource>
  </ItemGroup>
  <Import Project="$(MSBuildToolsPath)\Microsoft.CSharp.targets" />
  <!-- To modify your build process, add your task inside one of the targets below and uncomment it. 
       Other similar extension points exist, see Microsoft.Common.targets.
  <Target Name="BeforeBuild">
  </Target>
  <Target Name="AfterBuild">
  </Target>
  -->
</Project><|MERGE_RESOLUTION|>--- conflicted
+++ resolved
@@ -1,183 +1,182 @@
-﻿<?xml version="1.0" encoding="utf-8"?>
-<Project ToolsVersion="4.0" DefaultTargets="Build" xmlns="http://schemas.microsoft.com/developer/msbuild/2003">
-  <PropertyGroup>
-    <Configuration Condition=" '$(Configuration)' == '' ">Debug</Configuration>
-    <Platform Condition=" '$(Platform)' == '' ">AnyCPU</Platform>
-    <ProductVersion>8.0.30703</ProductVersion>
-    <SchemaVersion>2.0</SchemaVersion>
-    <ProjectGuid>{8B7E0D2F-6CA0-4E5E-BF52-1E4BDB132BBC}</ProjectGuid>
-    <OutputType>Library</OutputType>
-    <AppDesignerFolder>Properties</AppDesignerFolder>
-    <RootNamespace>CoApp.Toolkit</RootNamespace>
-    <AssemblyName>CoApp.Toolkit</AssemblyName>
-    <TargetFrameworkVersion>v4.0</TargetFrameworkVersion>
-    <FileAlignment>512</FileAlignment>
-  </PropertyGroup>
-  <PropertyGroup Condition=" '$(Configuration)|$(Platform)' == 'Debug|AnyCPU' ">
-    <DebugSymbols>true</DebugSymbols>
-    <DebugType>full</DebugType>
-    <Optimize>false</Optimize>
-    <OutputPath>..\output\any\debug\bin\</OutputPath>
-    <DefineConstants>DEBUG;TRACE</DefineConstants>
-    <ErrorReport>prompt</ErrorReport>
-    <WarningLevel>4</WarningLevel>
-    <GenerateSerializationAssemblies>On</GenerateSerializationAssemblies>
-  </PropertyGroup>
-  <PropertyGroup Condition=" '$(Configuration)|$(Platform)' == 'Release|AnyCPU' ">
-    <DebugType>pdbonly</DebugType>
-    <Optimize>true</Optimize>
-    <OutputPath>..\output\any\release\bin\</OutputPath>
-    <DefineConstants>TRACE;SIGN_ASSEMBLY</DefineConstants>
-    <ErrorReport>prompt</ErrorReport>
-    <WarningLevel>4</WarningLevel>
-  </PropertyGroup>
-  <ItemGroup>
-    <Reference Include="System" />
-    <Reference Include="System.Core" />
-    <Reference Include="System.Runtime.Serialization" />
-    <Reference Include="System.Security" />
-    <Reference Include="System.Windows.Forms" />
-    <Reference Include="System.Xml.Linq" />
-    <Reference Include="System.Data.DataSetExtensions" />
-    <Reference Include="Microsoft.CSharp" />
-    <Reference Include="System.Data" />
-    <Reference Include="System.Xml" />
-  </ItemGroup>
-  <ItemGroup>
-    <Compile Include="Configuration\Settings.cs" />
-    <Compile Include="Console\AsyncConsoleProgram.cs" />
-    <Compile Include="Console\ConsoleException.cs" />
-    <Compile Include="DynamicXml\DynamicAttributes.cs" />
-    <Compile Include="DynamicXml\DynamicNode.cs" />
-    <Compile Include="Extensions\AssemblyExtensions.cs" />
-    <Compile Include="Extensions\CollectionExtensions.cs" />
-    <Compile Include="Extensions\CommandLineExtensions.cs" />
-    <Compile Include="Extensions\ConsoleExtensions.cs" />
-    <Compile Include="Extensions\CookieExtensions.cs">
-      <SubType>Code</SubType>
-    </Compile>
-    <Compile Include="Extensions\DebugExtensions.cs" />
-    <Compile Include="Extensions\FilesystemExtensions.cs" />
-    <Compile Include="Extensions\LinqExtensions.cs" />
-    <Compile Include="Extensions\SortedObservableCollection.cs" />
-    <Compile Include="Extensions\StringExtensions.cs" />
-    <Compile Include="Extensions\TaskExtensions.cs" />
-    <Compile Include="Extensions\WebExtensions.cs">
-      <SubType>Code</SubType>
-    </Compile>
-    <Compile Include="Extensions\XmlExtensions.cs" />
-    <Compile Include="Network\Ftp.cs" />
-<<<<<<< HEAD
-    <Compile Include="Network\CachingHttpClient.cs" />
-    <Compile Include="Package\Huid.cs" />
-    <Compile Include="Package\IFileType.cs" />
-=======
-    <Compile Include="Network\RemoteFile.cs" />
-    <Compile Include="Network\TransferManager.cs" />
->>>>>>> 955e29bb
-    <Compile Include="Package\mkPackage.cs">
-      <AutoGen>True</AutoGen>
-      <DesignTime>True</DesignTime>
-      <DependentUpon>mkPackage.xsd</DependentUpon>
-    </Compile>
-    <Compile Include="Package\mkPackagePartials.cs" />
-    <Compile Include="Properties\Resources.Designer.cs">
-      <AutoGen>True</AutoGen>
-      <DesignTime>True</DesignTime>
-      <DependentUpon>Resources.resx</DependentUpon>
-    </Compile>
-    <Compile Include="Scan\ProjectScanner.cs" />
-    <Compile Include="Scan\Types\ScannedDefine.cs" />
-    <Compile Include="Scan\Types\ScannedFile.cs" />
-    <Compile Include="Scan\Types\ScannedFileType.cs" />
-    <Compile Include="Scan\Types\ScanReport.cs" />
-    <Compile Include="Configuration\Indexers.cs" />
-    <Compile Include="Configuration\QuickSettings.cs" />
-    <Compile Include="Spec\Dependency.cs" />
-    <Compile Include="Spec\File.cs" />
-    <Compile Include="Spec\Link.cs" />
-    <Compile Include="Spec\Target.cs" />
-    <Compile Include="Scripting\Utility\ActiveScriptHost.cs" />
-    <Compile Include="Scripting\Languages\CSharp\CSharpTokenizer.cs" />
-    <Compile Include="Scripting\Languages\GSharp\GSharpProcessor.cs" />
-    <Compile Include="Scripting\Languages\GSharp\GSharpTokenizer.cs" />
-    <Compile Include="Spec\PropertySheet.cs" />
-    <Compile Include="Spec\PropertySheetParser.cs" />
-    <Compile Include="Spec\PropertySheetTokenizer.cs" />
-    <Compile Include="Spec\Rule.cs" />
-    <Compile Include="Spec\RuleProperty.cs" />
-    <Compile Include="Spec\TargetSchema.cs">
-      <DependentUpon>TargetSchema.xsd</DependentUpon>
-      <AutoGen>True</AutoGen>
-      <DesignTime>True</DesignTime>
-    </Compile>
-    <Compile Include="Scripting\Utility\Tokenizer.cs" />
-    <Compile Include="Properties\AssemblyInfo.cs" />
-    <Compile Include="Tasks\TriggeredProperty.cs" />
-    <Compile Include="Text\HttpUtility.cs" />
-    <Compile Include="Text\Sgml\SgmlParser.cs">
-      <SubType>Code</SubType>
-    </Compile>
-    <Compile Include="Text\Sgml\SgmlReader.cs">
-      <SubType>Code</SubType>
-    </Compile>
-    <Compile Include="Trace\CommandLine.cs" />
-    <Compile Include="Trace\File.cs" />
-    <Compile Include="Trace\Indexers.cs" />
-    <Compile Include="Trace\Process.cs" />
-    <Compile Include="Trace\Trace.cs" />
-    <Compile Include="Trace\Tracing.cs">
-      <AutoGen>True</AutoGen>
-      <DesignTime>True</DesignTime>
-      <DependentUpon>Tracing.xsd</DependentUpon>
-    </Compile>
-    <Compile Include="Trace\Variable.cs" />
-    <Compile Include="Win32\AdminPrivilege.cs" />
-    <Compile Include="Win32\ClipboardNotifier.cs">
-      <SubType>Component</SubType>
-    </Compile>
-    <Compile Include="Win32\PEInfo.cs" />
-    <Compile Include="Win32\NativeCode.cs" />
-    <Compile Include="Win32\SystemHotkey.cs">
-      <SubType>Component</SubType>
-    </Compile>
-  </ItemGroup>
-  <ItemGroup>
-    <Folder Include="Installer\" />
-  </ItemGroup>
-  <ItemGroup>
-    <None Include="Package\mkPackage.xsd">
-      <Generator>XsdTool</Generator>
-      <LastGenOutput>mkPackage.cs</LastGenOutput>
-      <CustomToolNamespace>CoApp.Toolkit.Package</CustomToolNamespace>
-      <SubType>Designer</SubType>
-    </None>
-    <None Include="Spec\TargetSchema.xsd">
-      <Generator>XsdTool</Generator>
-      <LastGenOutput>TargetSchema.cs</LastGenOutput>
-      <CustomToolNamespace>CoApp.Toolkit.Spec</CustomToolNamespace>
-      <SubType>Designer</SubType>
-    </None>
-    <None Include="Trace\Tracing.xsd">
-      <SubType>Designer</SubType>
-      <CustomToolNamespace>CoApp.Toolkit.Trace</CustomToolNamespace>
-      <Generator>XsdTool</Generator>
-      <LastGenOutput>Tracing.cs</LastGenOutput>
-    </None>
-  </ItemGroup>
-  <ItemGroup>
-    <EmbeddedResource Include="Properties\Resources.resx">
-      <Generator>PublicResXFileCodeGenerator</Generator>
-      <SubType>Designer</SubType>
-      <LastGenOutput>Resources.Designer.cs</LastGenOutput>
-    </EmbeddedResource>
-  </ItemGroup>
-  <Import Project="$(MSBuildToolsPath)\Microsoft.CSharp.targets" />
-  <!-- To modify your build process, add your task inside one of the targets below and uncomment it. 
-       Other similar extension points exist, see Microsoft.Common.targets.
-  <Target Name="BeforeBuild">
-  </Target>
-  <Target Name="AfterBuild">
-  </Target>
-  -->
+﻿<?xml version="1.0" encoding="utf-8"?>
+<Project ToolsVersion="4.0" DefaultTargets="Build" xmlns="http://schemas.microsoft.com/developer/msbuild/2003">
+  <PropertyGroup>
+    <Configuration Condition=" '$(Configuration)' == '' ">Debug</Configuration>
+    <Platform Condition=" '$(Platform)' == '' ">AnyCPU</Platform>
+    <ProductVersion>8.0.30703</ProductVersion>
+    <SchemaVersion>2.0</SchemaVersion>
+    <ProjectGuid>{8B7E0D2F-6CA0-4E5E-BF52-1E4BDB132BBC}</ProjectGuid>
+    <OutputType>Library</OutputType>
+    <AppDesignerFolder>Properties</AppDesignerFolder>
+    <RootNamespace>CoApp.Toolkit</RootNamespace>
+    <AssemblyName>CoApp.Toolkit</AssemblyName>
+    <TargetFrameworkVersion>v4.0</TargetFrameworkVersion>
+    <FileAlignment>512</FileAlignment>
+  </PropertyGroup>
+  <PropertyGroup Condition=" '$(Configuration)|$(Platform)' == 'Debug|AnyCPU' ">
+    <DebugSymbols>true</DebugSymbols>
+    <DebugType>full</DebugType>
+    <Optimize>false</Optimize>
+    <OutputPath>..\output\any\debug\bin\</OutputPath>
+    <DefineConstants>DEBUG;TRACE</DefineConstants>
+    <ErrorReport>prompt</ErrorReport>
+    <WarningLevel>4</WarningLevel>
+    <GenerateSerializationAssemblies>On</GenerateSerializationAssemblies>
+  </PropertyGroup>
+  <PropertyGroup Condition=" '$(Configuration)|$(Platform)' == 'Release|AnyCPU' ">
+    <DebugType>pdbonly</DebugType>
+    <Optimize>true</Optimize>
+    <OutputPath>..\output\any\release\bin\</OutputPath>
+    <DefineConstants>TRACE;SIGN_ASSEMBLY</DefineConstants>
+    <ErrorReport>prompt</ErrorReport>
+    <WarningLevel>4</WarningLevel>
+  </PropertyGroup>
+  <ItemGroup>
+    <Reference Include="System" />
+    <Reference Include="System.Core" />
+    <Reference Include="System.Runtime.Serialization" />
+    <Reference Include="System.Security" />
+    <Reference Include="System.Windows.Forms" />
+    <Reference Include="System.Xml.Linq" />
+    <Reference Include="System.Data.DataSetExtensions" />
+    <Reference Include="Microsoft.CSharp" />
+    <Reference Include="System.Data" />
+    <Reference Include="System.Xml" />
+  </ItemGroup>
+  <ItemGroup>
+    <Compile Include="Configuration\Settings.cs" />
+    <Compile Include="Console\AsyncConsoleProgram.cs" />
+    <Compile Include="Console\ConsoleException.cs" />
+    <Compile Include="DynamicXml\DynamicAttributes.cs" />
+    <Compile Include="DynamicXml\DynamicNode.cs" />
+    <Compile Include="Extensions\AssemblyExtensions.cs" />
+    <Compile Include="Extensions\CollectionExtensions.cs" />
+    <Compile Include="Extensions\CommandLineExtensions.cs" />
+    <Compile Include="Extensions\ConsoleExtensions.cs" />
+    <Compile Include="Extensions\CookieExtensions.cs">
+      <SubType>Code</SubType>
+    </Compile>
+    <Compile Include="Extensions\DebugExtensions.cs" />
+    <Compile Include="Extensions\FilesystemExtensions.cs" />
+    <Compile Include="Extensions\LinqExtensions.cs" />
+    <Compile Include="Extensions\SortedObservableCollection.cs" />
+    <Compile Include="Extensions\StringExtensions.cs" />
+    <Compile Include="Extensions\TaskExtensions.cs" />
+    <Compile Include="Extensions\WebExtensions.cs">
+      <SubType>Code</SubType>
+    </Compile>
+    <Compile Include="Extensions\XmlExtensions.cs" />
+    <Compile Include="Network\CachingNetworkClient.cs" />
+    <Compile Include="Network\Ftp.cs" />
+    <Compile Include="Network\RemoteFile.cs" />
+    <Compile Include="Network\TransferManager.cs" />
+	<Compile Include="Network\CachingHttpClient.cs" />
+    <Compile Include="Package\Huid.cs" />
+    <Compile Include="Package\IFileType.cs" />
+
+    <Compile Include="Package\mkPackage.cs">
+      <AutoGen>True</AutoGen>
+      <DesignTime>True</DesignTime>
+      <DependentUpon>mkPackage.xsd</DependentUpon>
+    </Compile>
+    <Compile Include="Package\mkPackagePartials.cs" />
+    <Compile Include="Properties\Resources.Designer.cs">
+      <AutoGen>True</AutoGen>
+      <DesignTime>True</DesignTime>
+      <DependentUpon>Resources.resx</DependentUpon>
+    </Compile>
+    <Compile Include="Scan\ProjectScanner.cs" />
+    <Compile Include="Scan\Types\ScannedDefine.cs" />
+    <Compile Include="Scan\Types\ScannedFile.cs" />
+    <Compile Include="Scan\Types\ScannedFileType.cs" />
+    <Compile Include="Scan\Types\ScanReport.cs" />
+    <Compile Include="Configuration\Indexers.cs" />
+    <Compile Include="Configuration\QuickSettings.cs" />
+    <Compile Include="Spec\Dependency.cs" />
+    <Compile Include="Spec\File.cs" />
+    <Compile Include="Spec\Link.cs" />
+    <Compile Include="Spec\Target.cs" />
+    <Compile Include="Scripting\Utility\ActiveScriptHost.cs" />
+    <Compile Include="Scripting\Languages\CSharp\CSharpTokenizer.cs" />
+    <Compile Include="Scripting\Languages\GSharp\GSharpProcessor.cs" />
+    <Compile Include="Scripting\Languages\GSharp\GSharpTokenizer.cs" />
+    <Compile Include="Spec\PropertySheet.cs" />
+    <Compile Include="Spec\PropertySheetParser.cs" />
+    <Compile Include="Spec\PropertySheetTokenizer.cs" />
+    <Compile Include="Spec\Rule.cs" />
+    <Compile Include="Spec\RuleProperty.cs" />
+    <Compile Include="Spec\TargetSchema.cs">
+      <DependentUpon>TargetSchema.xsd</DependentUpon>
+      <AutoGen>True</AutoGen>
+      <DesignTime>True</DesignTime>
+    </Compile>
+    <Compile Include="Scripting\Utility\Tokenizer.cs" />
+    <Compile Include="Properties\AssemblyInfo.cs" />
+    <Compile Include="Tasks\TriggeredProperty.cs" />
+    <Compile Include="Text\HttpUtility.cs" />
+    <Compile Include="Text\Sgml\SgmlParser.cs">
+      <SubType>Code</SubType>
+    </Compile>
+    <Compile Include="Text\Sgml\SgmlReader.cs">
+      <SubType>Code</SubType>
+    </Compile>
+    <Compile Include="Trace\CommandLine.cs" />
+    <Compile Include="Trace\File.cs" />
+    <Compile Include="Trace\Indexers.cs" />
+    <Compile Include="Trace\Process.cs" />
+    <Compile Include="Trace\Trace.cs" />
+    <Compile Include="Trace\Tracing.cs">
+      <AutoGen>True</AutoGen>
+      <DesignTime>True</DesignTime>
+      <DependentUpon>Tracing.xsd</DependentUpon>
+    </Compile>
+    <Compile Include="Trace\Variable.cs" />
+    <Compile Include="Win32\AdminPrivilege.cs" />
+    <Compile Include="Win32\ClipboardNotifier.cs">
+      <SubType>Component</SubType>
+    </Compile>
+    <Compile Include="Win32\PEInfo.cs" />
+    <Compile Include="Win32\NativeCode.cs" />
+    <Compile Include="Win32\SystemHotkey.cs">
+      <SubType>Component</SubType>
+    </Compile>
+  </ItemGroup>
+  <ItemGroup>
+    <Folder Include="Installer\" />
+  </ItemGroup>
+  <ItemGroup>
+    <None Include="Package\mkPackage.xsd">
+      <Generator>XsdTool</Generator>
+      <LastGenOutput>mkPackage.cs</LastGenOutput>
+      <CustomToolNamespace>CoApp.Toolkit.Package</CustomToolNamespace>
+      <SubType>Designer</SubType>
+    </None>
+    <None Include="Spec\TargetSchema.xsd">
+      <Generator>XsdTool</Generator>
+      <LastGenOutput>TargetSchema.cs</LastGenOutput>
+      <CustomToolNamespace>CoApp.Toolkit.Spec</CustomToolNamespace>
+      <SubType>Designer</SubType>
+    </None>
+    <None Include="Trace\Tracing.xsd">
+      <SubType>Designer</SubType>
+      <CustomToolNamespace>CoApp.Toolkit.Trace</CustomToolNamespace>
+      <Generator>XsdTool</Generator>
+      <LastGenOutput>Tracing.cs</LastGenOutput>
+    </None>
+  </ItemGroup>
+  <ItemGroup>
+    <EmbeddedResource Include="Properties\Resources.resx">
+      <Generator>PublicResXFileCodeGenerator</Generator>
+      <SubType>Designer</SubType>
+      <LastGenOutput>Resources.Designer.cs</LastGenOutput>
+    </EmbeddedResource>
+  </ItemGroup>
+  <Import Project="$(MSBuildToolsPath)\Microsoft.CSharp.targets" />
+  <!-- To modify your build process, add your task inside one of the targets below and uncomment it. 
+       Other similar extension points exist, see Microsoft.Common.targets.
+  <Target Name="BeforeBuild">
+  </Target>
+  <Target Name="AfterBuild">
+  </Target>
+  -->
 </Project>