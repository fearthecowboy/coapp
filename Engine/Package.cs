--- conflicted
+++ resolved
@@ -1,489 +1,481 @@
-﻿//-----------------------------------------------------------------------
-// <copyright company="CoApp Project">
-//     Copyright (c) 2011 Garrett Serack . All rights reserved.
-// </copyright>
-//-----------------------------------------------------------------------
-
-namespace CoApp.Toolkit.Engine {
-    using System;
-    using System.Collections.Generic;
-    using System.Collections.ObjectModel;
-    using System.IO;
-    using System.Linq;
-    using Exceptions;
-    using Extensions;
-    
-    using PackageFormatHandlers;
-    using Shell;
-    using Tasks;
-    using Win32;
-
-    public class Package {
-        public class Party {
-            public string Name { get; set; }
-            public string Url { get; set; }
-            public string Email { get; set; }
-        }
-
-        public readonly ObservableCollection<Package> Dependencies = new ObservableCollection<Package>();
-        /// <summary>
-        /// the tuple is: (role name, flavor)
-        /// </summary>
-        public readonly List<Tuple<PackageRole, string>> Roles = new List<Tuple<PackageRole, string>>();
-        public readonly List<PackageAssemblyInfo> Assemblies = new List<PackageAssemblyInfo>();
-        public string ProductCode { get; internal set; }
-
-        public string Architecture { get; private set; }
-        public string Name { get; private set; }
-        public string PublicKeyToken { get; private set; }
-        public UInt64 Version { get; private set; }
-
-        internal bool DoNotSupercede; // TODO: it's possible these could be contradictory
-        internal bool UpgradeAsNeeded; // TODO: it's possible these could be contradictory
-        internal bool UserSpecified;
-
-        private readonly Lazy<string> _generalName;// foo-1234567890ABCDEF 
-        private readonly Lazy<string> _cosmeticName; // foo-1.2.3.4-x86 
-        private readonly Lazy<string> _canonicalName; // foo-1.2.3.4-x86-1234567890ABCDEF 
-
-        private bool _couldNotDownload;
-        private bool? _isInstalled;
-        // private string _localPackagePath;
-        private bool _packageFailedInstall;
-        // private Uri _remoteLocation;
-        private Package _supercedent;
-
-        // Other Package Metadata 
-        public string SummaryDescription { get; set; }
-        public DateTime PublishDate { get; set; }
-
-        public Party Publisher { get; set; }
-        public IEnumerable<Party> Contributors { get; set; }
-
-        public string CopyrightStatement { get; set; }
-        public string AuthorVersion { get; set; }
-
-        public readonly MultiplexedProperty<string> FeedLocation = new MultiplexedProperty<string>((x, y) => Changed());
-        public readonly MultiplexedProperty<Uri> RemoteLocation = new MultiplexedProperty<Uri>((x, y) => Changed());
-        public readonly MultiplexedProperty<string> LocalPackagePath = new MultiplexedProperty<string>((x, y) => Changed(), false);
-
-        private string _canonicalPackageLocation;
-        public string CanonicalPackageLocation {
-            get { return _canonicalPackageLocation; } 
-            set { _canonicalPackageLocation = value; try { RemoteLocation.Add( new Uri(value));}catch{}}
-        }
-
-        private string _canonicalFeedLocation;
-        public string CanonicalFeedLocation {
-            get { return _canonicalFeedLocation; }
-            set { _canonicalFeedLocation = value; FeedLocation.Add(value); }
-        }
-
-        public string CanonicalSourcePackageLocation { get; set; }
-
-        public IEnumerable<string> Tags { get; set; }
-        public string FullDescription { get; set; }
-        public string Base64IconData { get; set; }
-
-        internal IPackageFormatHandler packageHandler;
-
-        internal Package(string productCode) {
-            Name = string.Empty;
-            Version = 0;
-            Architecture = string.Empty;
-            PublicKeyToken = string.Empty;
-            Dependencies.CollectionChanged += (x, y) => Changed();
-
-            ProductCode = productCode;
-
-            Publisher = new Party() {
-                Name = string.Empty,
-                Url = string.Empty,
-                Email = string.Empty
-            };
-
-            _canonicalName = new Lazy<string>(() => "{0}-{1}-{2}-{3}".format(Name, Version.UInt64VersiontoString(), Architecture, PublicKeyToken).ToLowerInvariant());
-            _cosmeticName = new Lazy<string>(() => "{0}-{1}-{2}".format(Name, Version.UInt64VersiontoString(), Architecture).ToLowerInvariant());
-            _generalName = new Lazy<string>(() => "{0}-{1}".format(Name, PublicKeyToken).ToLowerInvariant());
-        }
-
-        internal Package(string name, string architecture, UInt64 version, string publicKeyToken, string productCode) {
-            Name = name;
-            Version = version;
-            Architecture = architecture;
-            PublicKeyToken = publicKeyToken;
-            ProductCode = productCode;
-            Dependencies.CollectionChanged += (x, y) => Changed();
-
-            _canonicalName = new Lazy<string>(() => "{0}-{1}-{2}-{3}".format(Name, Version.UInt64VersiontoString(), Architecture, PublicKeyToken).ToLowerInvariant());
-            _cosmeticName = new Lazy<string>(() => "{0}-{1}-{2}".format(Name, Version.UInt64VersiontoString(), Architecture).ToLowerInvariant());
-            _generalName = new Lazy<string>(() => "{0}-{1}".format(Name, PublicKeyToken).ToLowerInvariant());
-
-            Publisher = new Party() {
-                Name = string.Empty,
-                Url = string.Empty,
-                Email = string.Empty
-            };
-
-            LoadCachedInfo();
-        }
-
-        internal void SetPackageProperties(string name, string architecture, UInt64 version, string publicKeyToken ) {
-            // only to support the construction of a package object where only the product code is known
-            // at instantiation time.
-            Name = name;
-            Version = version;
-            Architecture = architecture;
-            PublicKeyToken = publicKeyToken;
-            LoadCachedInfo(); 
-            Changed();
-        }
-
-        private void LoadCachedInfo() {
-            RemoteLocation.Add(PackageManagerSettings.CacheSettings[CanonicalName, "RemoteLocation"].StringsValue.Select(item => new Uri(item)));
-            FeedLocation.Add(PackageManagerSettings.CacheSettings[CanonicalName, "Feed"].StringValue);
-        }
-
-        private void SaveCachedInfo() {
-            PackageManagerSettings.CacheSettings[CanonicalName, "RemoteLocation"].StringsValue = RemoteLocation.Select(item => item.AbsoluteUri);
-            PackageManagerSettings.CacheSettings[CanonicalName, "Feed"].StringValue = FeedLocation;
-        }
-
-        // set once only:
-        internal UInt64 PolicyMinimumVersion { get; set; }
-        internal UInt64 PolicyMaximumVersion { get; set; }
-
-        public Package Supercedent {
-            get { return _supercedent; }
-            set {
-                if (value != _supercedent) {
-                    _supercedent = value;
-                }
-            }
-        }
-
-        public bool PackageFailedInstall {
-            get { return _packageFailedInstall; }
-            set {
-                if (_packageFailedInstall != value) {
-                    _packageFailedInstall = value;
-                    Changed();
-                }
-            }
-        }
-
-        public string GeneralName {
-            get { return _generalName.Value; }
-        }
-
-        public string CosmeticName {
-            get { return _cosmeticName.Value; }
-        }
-
-        public string CanonicalName {
-            get { 
-                return _canonicalName.Value;
-            }
-        }
-
-        public bool CanSatisfy { get; set; }
-
-        public bool AllowedToSupercede {
-            get { return UpgradeAsNeeded || (!UserSpecified && !DoNotSupercede); }
-        }
-
-        public bool PotentiallyInstallable {
-            get {
-                if (CouldNotDownload || _packageFailedInstall) {
-                    return false;
-                }
-                return (!string.IsNullOrEmpty(LocalPackagePath) || RemoteLocation != null);
-            }
-        }
-
-        public bool HasLocalFile {
-            get {
-                if( string.IsNullOrEmpty(LocalPackagePath) && File.Exists(LocalPackagePath)  )
-                    return true;
-
-                return LocalPackagePath.Any(location => File.Exists(location));
-            }
-        }
-
-        public bool HasRemoteLocation {
-            get { return RemoteLocation.Value != null; }
-        }
-
-        public bool IsInstalled {
-            get {
-                return _isInstalled ?? (_isInstalled = ((Func<bool>) (() => {
-                    try {
-                        Changed();
-                        if( packageHandler != null )
-                            return packageHandler.IsInstalled(ProductCode);
-                        
-                        return false;
-                    }
-                    catch {
-                    }
-                    return false;
-                }))()).Value;
-            }
-            set { _isInstalled = value; }
-        }
-
-        public bool CouldNotDownload {
-            get { return _couldNotDownload; }
-            set {
-                if (value != _couldNotDownload) {
-                    _couldNotDownload = value;
-                    Changed();
-                }
-            }
-        }
-
-        public bool IsPackageSatisfied {
-            get { return IsInstalled || !string.IsNullOrEmpty(LocalPackagePath) && RemoteLocation != null && Supercedent != null; }
-        }
-
-        private static void Changed() {
-            Registrar.Updated();
-        }
-
-        public void Install(Action<int> progress = null) {
-            try {
-                var currentVersion = GetCurrentPackage(Name, PublicKeyToken);
-
-                packageHandler.Install(this , progress);
-                _isInstalled = true;
-
-                
-                if( Version > currentVersion ) {
-                    SetPackageCurrent();
-                } else {
-                    DoPackageComposition(false);  
-                }
-                
-                SaveCachedInfo();
-            }
-            catch (Exception e) {
-                //we could get here and the MSI had installed but nothing else
-                packageHandler.Remove(this, null);
-                _isInstalled = false;
-                throw new PackageInstallFailedException(this);
-            }
-        }
-
-        public void Remove(Action<int> progress = null) {
-            try {
-                UndoPackageComposition(); 
-                packageHandler.Remove(this, progress);
-                _isInstalled = false;
-
-                // this will activate the next one in line
-                GetCurrentPackage(Name, PublicKeyToken);
-            }
-            catch (Exception)
-            {
-                PackageManagerMessages.Invoke.PackageRemoveFailed(this);
-                throw new OperationCompletedBeforeResultException();
-            }
-        }
-
-
-        /// <summary>
-        /// V1 of the Variable Resolver.
-        /// 
-        /// </summary>
-        /// <param name="text"></param>
-        /// <returns></returns>
-        internal string ResolveVariables(string text) {
-            if (string.IsNullOrEmpty(text))
-                return string.Empty;
-
-            //System Constants:
-            // {$APPS} CoApp Application directory (c:\apps)
-            // {$BIN} CoApp bin directory (in PATH) ({$APPS}\bin)
-            // {$LIB} CoApp lib directory ({$APPS}\lib)
-            // {$DOTNETASSEMBLIES} CoApp .NET Reference Assembly directory ({$APPS}\.NET\Assemblies)
-            // {$INCLUDE} CoApp include directory ({$APPS}\include)
-            // {$INSTALL} CoApp .installed directory ({$APPS}\.installed)
-            
-            // Package Variables:
-            // {$PUBLISHER}         Publisher name (CN of the certificate used to sign the package)
-            // {$PRODUCTNAME}       Name of product being installed
-            // {$VERSION}           Version of package being installed. (##.##.##.##)
-            // {$ARCH}              Platform of package being installed -- one of [x86, x64, any]
-            // {$COSMETICNAME}      Complete name ({$PRODUCTNAME}-{$VERSION}-{$PLATFORM})
-
-            // {$PACKAGEDIR}        Where the product is getting installed into
-            // {$CANONICALPACKAGEDIR} The "publicly visible location" of the "current" version of the package.
-
-            var result = text;
-
-            result = result.Replace(@"{$PKGDIR}", @"{$PACKAGEDIR}");
-            result = result.Replace(@"{$PACKAGEDIR}", @"{$INSTALL}\{$PUBLISHER}\{$PRODUCTNAME}-{$VERSION}-{$ARCH}\");
-            result = result.Replace(@"{$CANONICALPACKAGEDIR}", @"{$APPS}\{$PRODUCTNAME}\");
-
-            result = result.Replace(@"{$INCLUDE}", Path.Combine( PackageManagerSettings.CoAppRootDirectory, "include"));
-            result = result.Replace(@"{$LIB}", Path.Combine(PackageManagerSettings.CoAppRootDirectory, "lib"));
-            result = result.Replace(@"{$DOTNETASSEMBLIES}", Path.Combine(PackageManagerSettings.CoAppRootDirectory, @".NET\Assemblies"));
-            result = result.Replace(@"{$BIN}", Path.Combine(PackageManagerSettings.CoAppRootDirectory, "bin"));
-            result = result.Replace(@"{$APPS}", PackageManagerSettings.CoAppRootDirectory);
-            result = result.Replace(@"{$INSTALL}", PackageManagerSettings.CoAppInstalledDirectory);
-
-            result = result.Replace(@"{$PUBLISHER}", Publisher.Name);
-            result = result.Replace(@"{$PRODUCTNAME}", Name);
-            result = result.Replace(@"{$VERSION}", Version.UInt64VersiontoString());
-            result = result.Replace(@"{$ARCH}", Architecture);
-            result = result.Replace(@"{$COSMETICNAME}", CosmeticName);
-
-            return result;
-        }
-
-        public IEnumerable<CompositionRule> ImplicitRules {
-            get {
-                foreach (var role in Roles.Select(each => each.Item1)) {
-                    switch (role) {
-                        case PackageRole.Application:
-                            yield return new CompositionRule(this) {
-                                Action = CompositionAction.SymlinkFolder,
-                                Location = "{$CANONICALPACKAGEDIR}",
-                                Target = "{$PACKAGEDIR}",
-                            };
-                            break;
-                        case PackageRole.DeveloperLib:
-                            break;
-                        case PackageRole.SharedLib:
-                            break;
-                        case PackageRole.Source:
-                            break;
-                    }
-                }
-            }
-        }
-
-        public void DoPackageComposition(bool makeCurrent) {
-            var rules = ImplicitRules.Union(packageHandler.GetCompositionRules(this));
-            
-            foreach( var rule in rules.Where(r => r.Action == CompositionAction.SymlinkFolder)) {
-                var link = rule.Location.GetFullPath();
-                var dir = rule.Target.GetFullPath();
-
-                if (Directory.Exists(dir) && ( makeCurrent || !Directory.Exists(link) ) ) {
-                   // if (!Directory.Exists(Path.GetDirectoryName(link))) {
-                        // Directory.CreateDirectory(Path.GetDirectoryName(link));
-                    // }
-
-<<<<<<< HEAD
-                    try {
-                        Symlink.MakeDirectoryLink(link, dir);
-                    } catch( Exception e ) {
-                        Console.WriteLine("Directory Link Failed. [{0}] => [{1}]", link, dir);
-                    }
-=======
-                  //  Symlink.MakeDirectoryLink(link, dir);
->>>>>>> 270448b1
-                }
-            }
-
-            foreach (var rule in rules.Where(r => r.Action == CompositionAction.SymlinkFile)) {
-                var file = rule.Target.GetFullPath();
-                var link = rule.Location.GetFullPath();
-                if (File.Exists(file) && (makeCurrent || !File.Exists(link))) {
-                    if( !Directory.Exists( Path.GetDirectoryName(link)) ) {
-                        Directory.CreateDirectory(Path.GetDirectoryName(link));
-                    }
-
-                    try {
-                        Symlink.MakeFileLink(link, file);
-                    } catch( Exception e ) {
-                        Console.WriteLine("Directory Link Failed. [{0}] => [{1}]", link, file);
-                    }
-                }
-            }
-
-            foreach (var rule in rules.Where(r => r.Action == CompositionAction.Shortcut)) {
-                var target = rule.Target.GetFullPath();
-                var link = rule.Location.GetFullPath();
-
-                if (File.Exists(target) && (makeCurrent || !File.Exists(link))) {
-                    if (!Directory.Exists(Path.GetDirectoryName(link))) {
-                        Directory.CreateDirectory(Path.GetDirectoryName(link));
-                    }
-
-                    ShellLink.CreateShortcut(link, target);
-                }
-            }
-        }
-
-        public void UndoPackageComposition() {
-            var rules = ImplicitRules.Union(packageHandler.GetCompositionRules(this));
-
-            foreach (var link in from rule in rules.Where(r => r.Action == CompositionAction.Shortcut)
-                let target = rule.Target.GetFullPath()
-                let link = rule.Location.GetFullPath()
-                where ShellLink.PointsTo(link, target)
-                select link) {
-                    link.TryHardToDeleteFile();
-            }
-
-            foreach (var link in from rule in rules.Where(r => r.Action == CompositionAction.SymlinkFile)
-                let target = rule.Target.GetFullPath()
-                let link = rule.Location.GetFullPath()
-                where File.Exists(target) && File.Exists(link) && Symlink.IsSymlink(link) && 
-                    Symlink.GetActualPath(link).Equals(target)
-                select link) {
-                    Symlink.DeleteSymlink(link);
-            }
-
-            foreach (var link in from rule in rules.Where(r => r.Action == CompositionAction.SymlinkFolder)
-                let target = rule.Target.GetFullPath()
-                let link = rule.Location.GetFullPath()
-                where File.Exists(target) && Symlink.IsSymlink(link) && Symlink.GetActualPath(link).Equals(target)
-                select link) {
-                    Symlink.DeleteSymlink(link);
-            }
-        }
-
-        internal static ulong GetCurrentPackage(string packageName, string publicKeyToken) {
-            var installedVersionsOfPackage = from pkg in Registrar.InstalledPackages
-                where pkg.Name.Equals(packageName, StringComparison.CurrentCultureIgnoreCase) && pkg.PublicKeyToken.Equals( publicKeyToken, StringComparison.CurrentCultureIgnoreCase)
-                orderby pkg.Version descending
-                select pkg;
-
-            var latestPackage = installedVersionsOfPackage.FirstOrDefault();
-
-            if (latestPackage == null) {
-                PackageManagerSettings.PerPackageSettings["{0}-{1}".format(packageName, publicKeyToken), "CurrentVersion"].Value = null;
-                return 0;
-            }
-
-            var ver = (ulong)PackageManagerSettings.PerPackageSettings[latestPackage.GeneralName, "CurrentVersion"].LongValue;
-
-            if (ver == 0 || installedVersionsOfPackage.Where(p => p.Version == ver).FirstOrDefault() == null) {
-                // hmm. Nothing is marked as current, or the 'current' version isn't installed.
-                // either way, we're gonna fix that up while we're here, if we can.
-                if (AdminPrivilege.IsRunAsAdmin) {
-                    latestPackage.SetPackageCurrent();
-                }
-                return latestPackage.Version;
-            }
-
-            return ver;
-        }
-
-        public void SetPackageCurrent() {
-            if(!IsInstalled) {
-                throw new PackageNotInstalledException(this);
-            }
-
-            if (Version == (ulong)PackageManagerSettings.PerPackageSettings[GeneralName, "CurrentVersion"].LongValue) {
-                return; // it's already set to the current version.
-            }
-
-            DoPackageComposition(true);
-            PackageManagerSettings.PerPackageSettings[GeneralName, "CurrentVersion"].LongValue = (long)Version;
-        }
-    }
+﻿//-----------------------------------------------------------------------
+// <copyright company="CoApp Project">
+//     Copyright (c) 2011 Garrett Serack . All rights reserved.
+// </copyright>
+//-----------------------------------------------------------------------
+
+namespace CoApp.Toolkit.Engine {
+    using System;
+    using System.Collections.Generic;
+    using System.Collections.ObjectModel;
+    using System.IO;
+    using System.Linq;
+    using Exceptions;
+    using Extensions;
+    
+    using PackageFormatHandlers;
+    using Shell;
+    using Tasks;
+    using Win32;
+
+    public class Package {
+        public class Party {
+            public string Name { get; set; }
+            public string Url { get; set; }
+            public string Email { get; set; }
+        }
+
+        public readonly ObservableCollection<Package> Dependencies = new ObservableCollection<Package>();
+        /// <summary>
+        /// the tuple is: (role name, flavor)
+        /// </summary>
+        public readonly List<Tuple<PackageRole, string>> Roles = new List<Tuple<PackageRole, string>>();
+        public readonly List<PackageAssemblyInfo> Assemblies = new List<PackageAssemblyInfo>();
+        public string ProductCode { get; internal set; }
+
+        public string Architecture { get; private set; }
+        public string Name { get; private set; }
+        public string PublicKeyToken { get; private set; }
+        public UInt64 Version { get; private set; }
+
+        internal bool DoNotSupercede; // TODO: it's possible these could be contradictory
+        internal bool UpgradeAsNeeded; // TODO: it's possible these could be contradictory
+        internal bool UserSpecified;
+
+        private readonly Lazy<string> _generalName;// foo-1234567890ABCDEF 
+        private readonly Lazy<string> _cosmeticName; // foo-1.2.3.4-x86 
+        private readonly Lazy<string> _canonicalName; // foo-1.2.3.4-x86-1234567890ABCDEF 
+
+        private bool _couldNotDownload;
+        private bool? _isInstalled;
+        // private string _localPackagePath;
+        private bool _packageFailedInstall;
+        // private Uri _remoteLocation;
+        private Package _supercedent;
+
+        // Other Package Metadata 
+        public string SummaryDescription { get; set; }
+        public DateTime PublishDate { get; set; }
+
+        public Party Publisher { get; set; }
+        public IEnumerable<Party> Contributors { get; set; }
+
+        public string CopyrightStatement { get; set; }
+        public string AuthorVersion { get; set; }
+
+        public readonly MultiplexedProperty<string> FeedLocation = new MultiplexedProperty<string>((x, y) => Changed());
+        public readonly MultiplexedProperty<Uri> RemoteLocation = new MultiplexedProperty<Uri>((x, y) => Changed());
+        public readonly MultiplexedProperty<string> LocalPackagePath = new MultiplexedProperty<string>((x, y) => Changed(), false);
+
+        private string _canonicalPackageLocation;
+        public string CanonicalPackageLocation {
+            get { return _canonicalPackageLocation; } 
+            set { _canonicalPackageLocation = value; try { RemoteLocation.Add( new Uri(value));}catch{}}
+        }
+
+        private string _canonicalFeedLocation;
+        public string CanonicalFeedLocation {
+            get { return _canonicalFeedLocation; }
+            set { _canonicalFeedLocation = value; FeedLocation.Add(value); }
+        }
+
+        public string CanonicalSourcePackageLocation { get; set; }
+
+        public IEnumerable<string> Tags { get; set; }
+        public string FullDescription { get; set; }
+        public string Base64IconData { get; set; }
+
+        internal IPackageFormatHandler packageHandler;
+
+        internal Package(string productCode) {
+            Name = string.Empty;
+            Version = 0;
+            Architecture = string.Empty;
+            PublicKeyToken = string.Empty;
+            Dependencies.CollectionChanged += (x, y) => Changed();
+
+            ProductCode = productCode;
+
+            Publisher = new Party() {
+                Name = string.Empty,
+                Url = string.Empty,
+                Email = string.Empty
+            };
+
+            _canonicalName = new Lazy<string>(() => "{0}-{1}-{2}-{3}".format(Name, Version.UInt64VersiontoString(), Architecture, PublicKeyToken).ToLowerInvariant());
+            _cosmeticName = new Lazy<string>(() => "{0}-{1}-{2}".format(Name, Version.UInt64VersiontoString(), Architecture).ToLowerInvariant());
+            _generalName = new Lazy<string>(() => "{0}-{1}".format(Name, PublicKeyToken).ToLowerInvariant());
+        }
+
+        internal Package(string name, string architecture, UInt64 version, string publicKeyToken, string productCode) {
+            Name = name;
+            Version = version;
+            Architecture = architecture;
+            PublicKeyToken = publicKeyToken;
+            ProductCode = productCode;
+            Dependencies.CollectionChanged += (x, y) => Changed();
+
+            _canonicalName = new Lazy<string>(() => "{0}-{1}-{2}-{3}".format(Name, Version.UInt64VersiontoString(), Architecture, PublicKeyToken).ToLowerInvariant());
+            _cosmeticName = new Lazy<string>(() => "{0}-{1}-{2}".format(Name, Version.UInt64VersiontoString(), Architecture).ToLowerInvariant());
+            _generalName = new Lazy<string>(() => "{0}-{1}".format(Name, PublicKeyToken).ToLowerInvariant());
+
+            Publisher = new Party() {
+                Name = string.Empty,
+                Url = string.Empty,
+                Email = string.Empty
+            };
+
+            LoadCachedInfo();
+        }
+
+        internal void SetPackageProperties(string name, string architecture, UInt64 version, string publicKeyToken ) {
+            // only to support the construction of a package object where only the product code is known
+            // at instantiation time.
+            Name = name;
+            Version = version;
+            Architecture = architecture;
+            PublicKeyToken = publicKeyToken;
+            LoadCachedInfo(); 
+            Changed();
+        }
+
+        private void LoadCachedInfo() {
+            RemoteLocation.Add(PackageManagerSettings.CacheSettings[CanonicalName, "RemoteLocation"].StringsValue.Select(item => new Uri(item)));
+            FeedLocation.Add(PackageManagerSettings.CacheSettings[CanonicalName, "Feed"].StringValue);
+        }
+
+        private void SaveCachedInfo() {
+            PackageManagerSettings.CacheSettings[CanonicalName, "RemoteLocation"].StringsValue = RemoteLocation.Select(item => item.AbsoluteUri);
+            PackageManagerSettings.CacheSettings[CanonicalName, "Feed"].StringValue = FeedLocation;
+        }
+
+        // set once only:
+        internal UInt64 PolicyMinimumVersion { get; set; }
+        internal UInt64 PolicyMaximumVersion { get; set; }
+
+        public Package Supercedent {
+            get { return _supercedent; }
+            set {
+                if (value != _supercedent) {
+                    _supercedent = value;
+                }
+            }
+        }
+
+        public bool PackageFailedInstall {
+            get { return _packageFailedInstall; }
+            set {
+                if (_packageFailedInstall != value) {
+                    _packageFailedInstall = value;
+                    Changed();
+                }
+            }
+        }
+
+        public string GeneralName {
+            get { return _generalName.Value; }
+        }
+
+        public string CosmeticName {
+            get { return _cosmeticName.Value; }
+        }
+
+        public string CanonicalName {
+            get { 
+                return _canonicalName.Value;
+            }
+        }
+
+        public bool CanSatisfy { get; set; }
+
+        public bool AllowedToSupercede {
+            get { return UpgradeAsNeeded || (!UserSpecified && !DoNotSupercede); }
+        }
+
+        public bool PotentiallyInstallable {
+            get {
+                if (CouldNotDownload || _packageFailedInstall) {
+                    return false;
+                }
+                return (!string.IsNullOrEmpty(LocalPackagePath) || RemoteLocation != null);
+            }
+        }
+
+        public bool HasLocalFile {
+            get {
+                if( string.IsNullOrEmpty(LocalPackagePath) && File.Exists(LocalPackagePath)  )
+                    return true;
+
+                return LocalPackagePath.Any(location => File.Exists(location));
+            }
+        }
+
+        public bool HasRemoteLocation {
+            get { return RemoteLocation.Value != null; }
+        }
+
+        public bool IsInstalled {
+            get {
+                return _isInstalled ?? (_isInstalled = ((Func<bool>) (() => {
+                    try {
+                        Changed();
+                        if( packageHandler != null )
+                            return packageHandler.IsInstalled(ProductCode);
+                        
+                        return false;
+                    }
+                    catch {
+                    }
+                    return false;
+                }))()).Value;
+            }
+            set { _isInstalled = value; }
+        }
+
+        public bool CouldNotDownload {
+            get { return _couldNotDownload; }
+            set {
+                if (value != _couldNotDownload) {
+                    _couldNotDownload = value;
+                    Changed();
+                }
+            }
+        }
+
+        public bool IsPackageSatisfied {
+            get { return IsInstalled || !string.IsNullOrEmpty(LocalPackagePath) && RemoteLocation != null && Supercedent != null; }
+        }
+
+        private static void Changed() {
+            Registrar.Updated();
+        }
+
+        public void Install(Action<int> progress = null) {
+            try {
+                var currentVersion = GetCurrentPackage(Name, PublicKeyToken);
+
+                packageHandler.Install(this , progress);
+                _isInstalled = true;
+
+                
+                if( Version > currentVersion ) {
+                    SetPackageCurrent();
+                } else {
+                    DoPackageComposition(false);  
+                }
+                
+                SaveCachedInfo();
+            }
+            catch (Exception e) {
+                //we could get here and the MSI had installed but nothing else
+                packageHandler.Remove(this, null);
+                _isInstalled = false;
+                throw new PackageInstallFailedException(this);
+            }
+        }
+
+        public void Remove(Action<int> progress = null) {
+            try {
+                UndoPackageComposition(); 
+                packageHandler.Remove(this, progress);
+                _isInstalled = false;
+
+                // this will activate the next one in line
+                GetCurrentPackage(Name, PublicKeyToken);
+            }
+            catch (Exception)
+            {
+                PackageManagerMessages.Invoke.PackageRemoveFailed(this);
+                throw new OperationCompletedBeforeResultException();
+            }
+        }
+
+
+        /// <summary>
+        /// V1 of the Variable Resolver.
+        /// 
+        /// </summary>
+        /// <param name="text"></param>
+        /// <returns></returns>
+        internal string ResolveVariables(string text) {
+            if (string.IsNullOrEmpty(text))
+                return string.Empty;
+
+            //System Constants:
+            // {$APPS} CoApp Application directory (c:\apps)
+            // {$BIN} CoApp bin directory (in PATH) ({$APPS}\bin)
+            // {$LIB} CoApp lib directory ({$APPS}\lib)
+            // {$DOTNETASSEMBLIES} CoApp .NET Reference Assembly directory ({$APPS}\.NET\Assemblies)
+            // {$INCLUDE} CoApp include directory ({$APPS}\include)
+            // {$INSTALL} CoApp .installed directory ({$APPS}\.installed)
+            
+            // Package Variables:
+            // {$PUBLISHER}         Publisher name (CN of the certificate used to sign the package)
+            // {$PRODUCTNAME}       Name of product being installed
+            // {$VERSION}           Version of package being installed. (##.##.##.##)
+            // {$ARCH}              Platform of package being installed -- one of [x86, x64, any]
+            // {$COSMETICNAME}      Complete name ({$PRODUCTNAME}-{$VERSION}-{$PLATFORM})
+
+            // {$PACKAGEDIR}        Where the product is getting installed into
+            // {$CANONICALPACKAGEDIR} The "publicly visible location" of the "current" version of the package.
+
+            var result = text;
+
+            result = result.Replace(@"{$PKGDIR}", @"{$PACKAGEDIR}");
+            result = result.Replace(@"{$PACKAGEDIR}", @"{$INSTALL}\{$PUBLISHER}\{$PRODUCTNAME}-{$VERSION}-{$ARCH}\");
+            result = result.Replace(@"{$CANONICALPACKAGEDIR}", @"{$APPS}\{$PRODUCTNAME}\");
+
+            result = result.Replace(@"{$INCLUDE}", Path.Combine( PackageManagerSettings.CoAppRootDirectory, "include"));
+            result = result.Replace(@"{$LIB}", Path.Combine(PackageManagerSettings.CoAppRootDirectory, "lib"));
+            result = result.Replace(@"{$DOTNETASSEMBLIES}", Path.Combine(PackageManagerSettings.CoAppRootDirectory, @".NET\Assemblies"));
+            result = result.Replace(@"{$BIN}", Path.Combine(PackageManagerSettings.CoAppRootDirectory, "bin"));
+            result = result.Replace(@"{$APPS}", PackageManagerSettings.CoAppRootDirectory);
+            result = result.Replace(@"{$INSTALL}", PackageManagerSettings.CoAppInstalledDirectory);
+
+            result = result.Replace(@"{$PUBLISHER}", Publisher.Name);
+            result = result.Replace(@"{$PRODUCTNAME}", Name);
+            result = result.Replace(@"{$VERSION}", Version.UInt64VersiontoString());
+            result = result.Replace(@"{$ARCH}", Architecture);
+            result = result.Replace(@"{$COSMETICNAME}", CosmeticName);
+
+            return result;
+        }
+
+        public IEnumerable<CompositionRule> ImplicitRules {
+            get {
+                foreach (var role in Roles.Select(each => each.Item1)) {
+                    switch (role) {
+                        case PackageRole.Application:
+                            yield return new CompositionRule(this) {
+                                Action = CompositionAction.SymlinkFolder,
+                                Location = "{$CANONICALPACKAGEDIR}",
+                                Target = "{$PACKAGEDIR}",
+                            };
+                            break;
+                        case PackageRole.DeveloperLib:
+                            break;
+                        case PackageRole.SharedLib:
+                            break;
+                        case PackageRole.Source:
+                            break;
+                    }
+                }
+            }
+        }
+
+        public void DoPackageComposition(bool makeCurrent) {
+            var rules = ImplicitRules.Union(packageHandler.GetCompositionRules(this));
+            
+            foreach( var rule in rules.Where(r => r.Action == CompositionAction.SymlinkFolder)) {
+                var link = rule.Location.GetFullPath();
+                var dir = rule.Target.GetFullPath();
+
+                if (Directory.Exists(dir) && ( makeCurrent || !Directory.Exists(link) ) ) {
+                    try {
+                        Symlink.MakeDirectoryLink(link, dir);
+                    } catch( Exception e ) {
+                        Console.WriteLine("Directory Symlink Link Failed. [{0}] => [{1}]", link, dir);
+                    }
+                }
+            }
+
+            foreach (var rule in rules.Where(r => r.Action == CompositionAction.SymlinkFile)) {
+                var file = rule.Target.GetFullPath();
+                var link = rule.Location.GetFullPath();
+                if (File.Exists(file) && (makeCurrent || !File.Exists(link))) {
+                    if( !Directory.Exists( Path.GetDirectoryName(link)) ) {
+                        Directory.CreateDirectory(Path.GetDirectoryName(link));
+                    }
+
+                    try {
+                        Symlink.MakeFileLink(link, file);
+                    } catch( Exception e ) {
+                        Console.WriteLine("File Symlink Link Failed. [{0}] => [{1}]", link, file);
+                    }
+                }
+            }
+
+            foreach (var rule in rules.Where(r => r.Action == CompositionAction.Shortcut)) {
+                var target = rule.Target.GetFullPath();
+                var link = rule.Location.GetFullPath();
+
+                if (File.Exists(target) && (makeCurrent || !File.Exists(link))) {
+                    if (!Directory.Exists(Path.GetDirectoryName(link))) {
+                        Directory.CreateDirectory(Path.GetDirectoryName(link));
+                    }
+
+                    ShellLink.CreateShortcut(link, target);
+                }
+            }
+        }
+
+        public void UndoPackageComposition() {
+            var rules = ImplicitRules.Union(packageHandler.GetCompositionRules(this));
+
+            foreach (var link in from rule in rules.Where(r => r.Action == CompositionAction.Shortcut)
+                let target = rule.Target.GetFullPath()
+                let link = rule.Location.GetFullPath()
+                where ShellLink.PointsTo(link, target)
+                select link) {
+                    link.TryHardToDeleteFile();
+            }
+
+            foreach (var link in from rule in rules.Where(r => r.Action == CompositionAction.SymlinkFile)
+                let target = rule.Target.GetFullPath()
+                let link = rule.Location.GetFullPath()
+                where File.Exists(target) && File.Exists(link) && Symlink.IsSymlink(link) && 
+                    Symlink.GetActualPath(link).Equals(target)
+                select link) {
+                    Symlink.DeleteSymlink(link);
+            }
+
+            foreach (var link in from rule in rules.Where(r => r.Action == CompositionAction.SymlinkFolder)
+                let target = rule.Target.GetFullPath()
+                let link = rule.Location.GetFullPath()
+                where File.Exists(target) && Symlink.IsSymlink(link) && Symlink.GetActualPath(link).Equals(target)
+                select link) {
+                    Symlink.DeleteSymlink(link);
+            }
+        }
+
+        internal static ulong GetCurrentPackage(string packageName, string publicKeyToken) {
+            var installedVersionsOfPackage = from pkg in Registrar.InstalledPackages
+                where pkg.Name.Equals(packageName, StringComparison.CurrentCultureIgnoreCase) && pkg.PublicKeyToken.Equals( publicKeyToken, StringComparison.CurrentCultureIgnoreCase)
+                orderby pkg.Version descending
+                select pkg;
+
+            var latestPackage = installedVersionsOfPackage.FirstOrDefault();
+
+            if (latestPackage == null) {
+                PackageManagerSettings.PerPackageSettings["{0}-{1}".format(packageName, publicKeyToken), "CurrentVersion"].Value = null;
+                return 0;
+            }
+
+            var ver = (ulong)PackageManagerSettings.PerPackageSettings[latestPackage.GeneralName, "CurrentVersion"].LongValue;
+
+            if (ver == 0 || installedVersionsOfPackage.Where(p => p.Version == ver).FirstOrDefault() == null) {
+                // hmm. Nothing is marked as current, or the 'current' version isn't installed.
+                // either way, we're gonna fix that up while we're here, if we can.
+                if (AdminPrivilege.IsRunAsAdmin) {
+                    latestPackage.SetPackageCurrent();
+                }
+                return latestPackage.Version;
+            }
+
+            return ver;
+        }
+
+        public void SetPackageCurrent() {
+            if(!IsInstalled) {
+                throw new PackageNotInstalledException(this);
+            }
+
+            if (Version == (ulong)PackageManagerSettings.PerPackageSettings[GeneralName, "CurrentVersion"].LongValue) {
+                return; // it's already set to the current version.
+            }
+
+            DoPackageComposition(true);
+            PackageManagerSettings.PerPackageSettings[GeneralName, "CurrentVersion"].LongValue = (long)Version;
+        }
+    }
 }