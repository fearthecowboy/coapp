--- conflicted
+++ resolved
@@ -1,576 +1,570 @@
-﻿//-----------------------------------------------------------------------
-// <copyright company="CoApp Project">
-//     Copyright (c) 2011 Garrett Serack . All rights reserved.
-// </copyright>
-// <license>
-//     The software is licensed under the Apache 2.0 License (the "License")
-//     You may not use the software except in compliance with the License. 
-// </license>
-//-----------------------------------------------------------------------
-
-namespace CoApp.Toolkit.Engine {
-    using System;
-    using System.Collections.Generic;
-    using System.Collections.ObjectModel;
-    using System.IO;
-    using System.Linq;
-    using Exceptions;
-    using Extensions;
-
-    using PackageFormatHandlers;
-    using Shell;
-    using Tasks;
-    using Win32;
-
-    public class Package : NotifiesPackageManager {
-        private string _canonicalName;
-        private bool? _isInstalled;
-        private PackageDetails _packageDetails;
-        private InternalPackageData _internalPackageData;
-        internal IPackageFormatHandler PackageHandler;
-
-        public string CanonicalName { get {
-            if( _canonicalName == null && Version > 0 ) {
-                _canonicalName = "{0}-{1}-{2}-{3}".format(Name, Version.UInt64VersiontoString(), Architecture, PublicKeyToken).ToLowerInvariant();
-            }
-            return _canonicalName;
-        } }
-        public string Name { get; internal set; }
-        public UInt64 Version { get; internal set; }
-        public string Architecture { get; internal set; }
-        public string PublicKeyToken { get; internal  set; }
-        public string ProductCode { get; internal set; }
-        
-
-        /// <summary>
-        /// Gets the package details object.
-        /// 
-        /// if _packageDetails is null, it tries to get the data from the system cache (probably by use of a delegate)
-        /// </summary>
-        internal PackageDetails PackageDetails { 
-            get { return _packageDetails ?? (_packageDetails = Cache<PackageDetails>.Value[CanonicalName] ); }
-        }
-
-        internal InternalPackageData InternalPackageData {
-            get { return _internalPackageData ?? (_internalPackageData = new InternalPackageData(this)); }
-        }
-
-        internal PackageSessionData PackageSessionData { get { return SessionCache<PackageSessionData>.Value[CanonicalName] ?? (SessionCache<PackageSessionData>.Value[CanonicalName] = new PackageSessionData(this)); } }
-
-        public bool IsInstalled {
-            get {
-                return _isInstalled ?? (_isInstalled = ((Func<bool>) (() => {
-                    try {
-                        Changed();
-                        if (PackageHandler != null)
-                            return PackageHandler.IsInstalled(ProductCode);
-
-                        return false;
-                    }
-                    catch {
-
-                    }
-                    return false;
-                }))()).Value;
-            }
-            set { _isInstalled = value; }
-        }
-
-        public bool IsActive {
-            get { 
-                return GetCurrentPackage(Name, PublicKeyToken) == Version;
-            }
-        }
-
-        public string GeneralName {
-            get { return "{0}-{1}".format(Name, PublicKeyToken).ToLowerInvariant(); }
-        }
-
-        public string CosmeticName {
-            get { return "{0}-{1}-{2}".format(Name, Version.UInt64VersiontoString(), Architecture).ToLowerInvariant(); }
-        }
-
-        private Package() {
-            Name = string.Empty;
-            Version = 0;
-            Architecture = string.Empty;
-            PublicKeyToken = string.Empty;
-        }
-
-        internal Package(string productCode) : this() {
-            ProductCode = productCode;
-        }
-
-        internal Package(string name, string architecture, UInt64 version, string publicKeyToken, string productCode) : this(productCode) {
-            Name = name;
-            Version = version;
-            Architecture = architecture;
-            PublicKeyToken = publicKeyToken;
-        }
-
-        /// <summary>
-        /// This drops any data from the object that isn't minimally neccessary for 
-        /// the smooth running of the package manager.
-        /// </summary>
-        internal void DropDetails() {
-
-            // drop the package details. If it's needed again, there should be a delegate to grab it 
-            // from the MSI or Feed.
-            _packageDetails = null;
-            Cache<PackageDetails>.Value.Clear(CanonicalName);
-        }
-
-        #region Install/Remove
-        public void Install(Action<int> progress = null) {
-            try {
-                var currentVersion = GetCurrentPackage(Name, PublicKeyToken);
-
-                PackageHandler.Install(this, progress);
-                _isInstalled = true;
-
-
-                if (Version > currentVersion) {
-                    SetPackageCurrent();
-                }
-                else {
-                    DoPackageComposition(false);
-                }
-
-                // GS01 : what was this call for again? 
-                // SaveCachedInfo();
-            }
-            catch (Exception) {
-                //we could get here and the MSI had installed but nothing else
-                PackageHandler.Remove(this, null);
-                _isInstalled = false;
-                throw new PackageInstallFailedException(this);
-            }
-        }
-
-        public void Remove(Action<int> progress = null) {
-            try {
-                UndoPackageComposition();
-                PackageHandler.Remove(this, progress);
-                _isInstalled = false;
-
-                // this will activate the next one in line
-                GetCurrentPackage(Name, PublicKeyToken);
-                // GS01: fix this to rerun package composition on prior version.
-
-            }
-            catch (Exception) {
-                PackageManagerMessages.Invoke.FailedPackageRemoval(CanonicalName, "GS01: I'm not sure of the reason... ");
-                throw new OperationCompletedBeforeResultException();
-            }
-        }
-        #endregion
-
-        #region Package Composition 
-
-            /// <summary>
-        /// V1 of the Variable Resolver.
-        /// 
-        /// </summary>
-        /// <param name="text"></param>
-        /// <returns></returns>
-        internal string ResolveVariables(string text) {
-            if (string.IsNullOrEmpty(text))
-                return string.Empty;
-
-            //System Constants:
-            // {$APPS} CoApp Application directory (c:\apps)
-            // {$BIN} CoApp bin directory (in PATH) ({$APPS}\bin)
-            // {$LIB} CoApp lib directory ({$APPS}\lib)
-            // {$DOTNETASSEMBLIES} CoApp .NET Reference Assembly directory ({$APPS}\.NET\Assemblies)
-            // {$INCLUDE} CoApp include directory ({$APPS}\include)
-            // {$INSTALL} CoApp .installed directory ({$APPS}\.installed)
-<<<<<<< HEAD
-
-=======
-            // {$ALLPROGRAMS} The Programs directory for all users 
-            //                  (usually C:\ProgramData\Microsoft\Windows\Start Menu\Programs)
-            
->>>>>>> 9c7494bf
-            // Package Variables:
-            // {$PUBLISHER}         Publisher name (CN of the certificate used to sign the package)
-            // {$PRODUCTNAME}       Name of product being installed
-            // {$VERSION}           Version of package being installed. (##.##.##.##)
-            // {$ARCH}              Platform of package being installed -- one of [x86, x64, any]
-            // {$COSMETICNAME}      Complete name ({$PRODUCTNAME}-{$VERSION}-{$PLATFORM})
-
-            // {$PACKAGEDIR}        Where the product is getting installed into
-            // {$CANONICALPACKAGEDIR} The "publicly visible location" of the "current" version of the package.
-            
-
-            var result = text;
-
-            result = result.Replace(@"{$PKGDIR}", @"{$PACKAGEDIR}");
-            result = result.Replace(@"{$PACKAGEDIR}", @"{$INSTALL}\{$PUBLISHER}\{$PRODUCTNAME}-{$VERSION}-{$ARCH}\");
-            result = result.Replace(@"{$CANONICALPACKAGEDIR}", @"{$APPS}\{$PRODUCTNAME}\");
-
-            result = result.Replace(@"{$INCLUDE}", Path.Combine(PackageManagerSettings.CoAppRootDirectory, "include"));
-            result = result.Replace(@"{$LIB}", Path.Combine(PackageManagerSettings.CoAppRootDirectory, "lib"));
-            result = result.Replace(@"{$DOTNETASSEMBLIES}", Path.Combine(PackageManagerSettings.CoAppRootDirectory, @".NET\Assemblies"));
-            result = result.Replace(@"{$BIN}", Path.Combine(PackageManagerSettings.CoAppRootDirectory, "bin"));
-            result = result.Replace(@"{$APPS}", PackageManagerSettings.CoAppRootDirectory);
-            result = result.Replace(@"{$INSTALL}", PackageManagerSettings.CoAppInstalledDirectory);
-            result = result.Replace(@"{$ALLPROGRAMS}", KnownFolders.GetFolderPath(KnownFolder.CommonPrograms));
-
-            result = result.Replace(@"{$PUBLISHER}", PackageDetails.Publisher.Name);
-            result = result.Replace(@"{$PRODUCTNAME}", Name);
-            result = result.Replace(@"{$VERSION}", Version.UInt64VersiontoString());
-            result = result.Replace(@"{$ARCH}", Architecture);
-            result = result.Replace(@"{$COSMETICNAME}", "{0}-{1}-{2}".format(Name, Version.UInt64VersiontoString(), Architecture).ToLowerInvariant());
-
-            return result;
-        }
-
-
-        public IEnumerable<CompositionRule> ImplicitRules {
-            get {
-                foreach (var role in InternalPackageData.Roles.Select(each => each.Item1)) {
-                    switch (role) {
-                        case PackageRole.Application:
-                            yield return new CompositionRule(this) {
-                                Action = CompositionAction.SymlinkFolder,
-                                Location = "{$CANONICALPACKAGEDIR}",
-                                Target = "{$PACKAGEDIR}",
-                            };
-                            break;
-                        case PackageRole.DeveloperLib:
-                            break;
-                        case PackageRole.SharedLib:
-                            break;
-                        case PackageRole.Source:
-                            break;
-                    }
-                }
-            }
-        }
-
-        public void DoPackageComposition(bool makeCurrent) {
-            // GS01: if package composition fails, and we're in the middle of installing a package
-            // we should roll back the package install.
-
-            var rules = ImplicitRules.Union(PackageHandler.GetCompositionRules(this));
-
-            foreach (var rule in rules.Where(r => r.Action == CompositionAction.SymlinkFolder)) {
-                var link = rule.Location.GetFullPath();
-                var dir = rule.Target.GetFullPath();
-
-                if (Directory.Exists(dir) && (makeCurrent || !Directory.Exists(link))) {
-                    try {
-                        Symlink.MakeDirectoryLink(link, dir);
-                    }
-                    catch (Exception) {
-                        Console.WriteLine("Warning: Directory Symlink Link Failed. [{0}] => [{1}]", link, dir);
-                        // Console.WriteLine(e.Message);
-                        // Console.WriteLine(e.StackTrace);
-
-                    }
-                }
-            }
-
-            foreach (var rule in rules.Where(r => r.Action == CompositionAction.SymlinkFile)) {
-                var file = rule.Target.GetFullPath();
-                var link = rule.Location.GetFullPath();
-                if (File.Exists(file) && (makeCurrent || !File.Exists(link))) {
-                    if (!Directory.Exists(Path.GetDirectoryName(link))) {
-                        Directory.CreateDirectory(Path.GetDirectoryName(link));
-                    }
-
-                    try {
-                        Symlink.MakeFileLink(link, file);
-                    }
-                    catch (Exception) {
-                        Console.WriteLine("Warning: File Symlink Link Failed. [{0}] => [{1}]", link, file);
-                        // Console.WriteLine(e.Message);
-                        // Console.WriteLine(e.StackTrace);
-                    }
-                }
-            }
-
-            foreach (var rule in rules.Where(r => r.Action == CompositionAction.Shortcut)) {
-                var target = rule.Target.GetFullPath();
-                var link = rule.Location.GetFullPath();
-
-                if (File.Exists(target) && (makeCurrent || !File.Exists(link))) {
-                    if (!Directory.Exists(Path.GetDirectoryName(link))) {
-                        Directory.CreateDirectory(Path.GetDirectoryName(link));
-                    }
-
-                    ShellLink.CreateShortcut(link, target);
-                }
-            }
-        }
-
-        public void UndoPackageComposition() {
-            var rules = ImplicitRules.Union(PackageHandler.GetCompositionRules(this));
-
-            foreach (var link in from rule in rules.Where(r => r.Action == CompositionAction.Shortcut)
-                let target = rule.Target.GetFullPath()
-                let link = rule.Location.GetFullPath()
-                where ShellLink.PointsTo(link, target)
-                select link) {
-                link.TryHardToDeleteFile();
-            }
-
-            foreach (var link in from rule in rules.Where(r => r.Action == CompositionAction.SymlinkFile)
-                let target = rule.Target.GetFullPath()
-                let link = rule.Location.GetFullPath()
-                where File.Exists(target) && File.Exists(link) && Symlink.IsSymlink(link) && Symlink.GetActualPath(link).Equals(target)
-                select link) {
-                Symlink.DeleteSymlink(link);
-            }
-
-            foreach (var link in from rule in rules.Where(r => r.Action == CompositionAction.SymlinkFolder)
-                let target = rule.Target.GetFullPath()
-                let link = rule.Location.GetFullPath()
-                where File.Exists(target) && Symlink.IsSymlink(link) && Symlink.GetActualPath(link).Equals(target)
-                select link) {
-                Symlink.DeleteSymlink(link);
-            }
-        }
-
-        internal static ulong GetCurrentPackage(string packageName, string publicKeyToken) {
-            var installedVersionsOfPackage = from pkg in NewPackageManager.Instance.InstalledPackages
-                where
-                    pkg.Name.Equals(packageName, StringComparison.CurrentCultureIgnoreCase) &&
-                        pkg.PublicKeyToken.Equals(publicKeyToken, StringComparison.CurrentCultureIgnoreCase)
-                orderby pkg.Version descending
-                select pkg;
-
-            var latestPackage = installedVersionsOfPackage.FirstOrDefault();
-
-            // clean as we go...
-            if (latestPackage == null) {
-                PackageManagerSettings.PerPackageSettings["{0}-{1}".format(packageName, publicKeyToken), "CurrentVersion"].Value = null;
-                return 0;
-            }
-
-            var ver = (ulong) PackageManagerSettings.PerPackageSettings[latestPackage.GeneralName, "CurrentVersion"].LongValue;
-
-            if (ver == 0 || installedVersionsOfPackage.Where(p => p.Version == ver).FirstOrDefault() == null) {
-                latestPackage.SetPackageCurrent();
-                return latestPackage.Version;
-            }
-
-            return ver;
-        }
-
-        public bool Required { 
-            get {
-                return PackageManagerSettings.PerPackageSettings[CanonicalName, "Required"].BoolValue || PackageSessionData.IsDependency;
-            } 
-            set { PackageManagerSettings.PerPackageSettings[CanonicalName, "Required"].BoolValue = value; }
-        }
-
-        public bool IsBlocked { 
-            get { return PackageManagerSettings.PerPackageSettings[CanonicalName, "Blocked"].BoolValue; } 
-            set { PackageManagerSettings.PerPackageSettings[CanonicalName, "Blocked"].BoolValue = value; }
-        }
-
-        public void SetPackageCurrent() {
-            if (!IsInstalled) {
-                throw new PackageNotInstalledException(this);
-            }
-            var generalName = GeneralName;
-
-            if (Version == (ulong) PackageManagerSettings.PerPackageSettings[generalName, "CurrentVersion"].LongValue) {
-                return; // it's already set to the current version.
-            }
-
-            DoPackageComposition(true);
-
-            if (0 != (ulong) PackageManagerSettings.PerPackageSettings[generalName, "CurrentVersion"].LongValue) {
-                // if there isn't a forced current version, let's not force it
-                PackageManagerSettings.PerPackageSettings[generalName, "CurrentVersion"].LongValue = (long) Version;
-            }
-        }
-         #endregion
-    }
-
-    internal class InternalPackageData : NotifiesPackageManager {
-        private string _canonicalPackageLocation;
-        private string _canonicalFeedLocation;
-        private Package _package;
-
-        // set once only:
-        internal UInt64 PolicyMinimumVersion { get; set; }
-        internal UInt64 PolicyMaximumVersion { get; set; }
-
-        /// <summary>
-        /// the tuple is: (role name, flavor)
-        /// </summary>
-        public readonly List<Tuple<PackageRole, string>> Roles = new List<Tuple<PackageRole, string>>();
-        public readonly List<PackageAssemblyInfo> Assemblies = new List<PackageAssemblyInfo>();
-
-        public readonly MultiplexedProperty<string> FeedLocation = new MultiplexedProperty<string>((x, y) => Changed());
-        public readonly MultiplexedProperty<Uri> RemoteLocation = new MultiplexedProperty<Uri>((x, y) => Changed());
-        public readonly MultiplexedProperty<string> LocalPackagePath = new MultiplexedProperty<string>((x, y) => Changed(), false);
-        public readonly ObservableCollection<Package> Dependencies = new ObservableCollection<Package>();
-
-        public string CanonicalPackageLocation {
-            get { return _canonicalPackageLocation; }
-            set {
-                _canonicalPackageLocation = value;
-                try {
-                    RemoteLocation.Add(new Uri(value));
-                }
-                catch {
-                }
-            }
-        }
-
-        public string CanonicalFeedLocation {
-            get { return _canonicalFeedLocation; }
-            set {
-                _canonicalFeedLocation = value;
-                FeedLocation.Add(value);
-            }
-        }
-
-        public string CanonicalSourcePackageLocation { get; set; }
-        
-        internal InternalPackageData(Package package) {
-            _package = package;
-             Dependencies.CollectionChanged += (x, y) => Changed();
-        }
-
-        public bool IsPackageSatisfied {
-            get { return _package.IsInstalled || !string.IsNullOrEmpty(LocalPackagePath) && RemoteLocation != null && _package.PackageSessionData.Supercedent != null; }
-        }
-
-
-        public bool HasLocalFile {
-            get {
-                if (string.IsNullOrEmpty(LocalPackagePath) && File.Exists(LocalPackagePath))
-                    return true;
-
-                return LocalPackagePath.Any(location => File.Exists(location));
-            }
-        }
-
-        public bool HasRemoteLocation {
-            get { return RemoteLocation.Value != null; }
-        }
-
-    }
-
-    internal class PackageDetails : NotifiesPackageManager {
-        internal class Party {
-            public string Name { get; set; }
-            public string Url { get; set; }
-            public string Email { get; set; }
-        }
-
-        private Package _package;
-
-        internal PackageDetails(Package package) {
-            _package = package;
-        }
-
-        public string SummaryDescription { get; set; }
-        public DateTime PublishDate { get; set; }
-
-        public Party Publisher = new Party();
-        public IEnumerable<Party> Contributors { get; set; }
-
-        public string CopyrightStatement { get; set; }
-        public string AuthorVersion { get; set; }
-
-        public IEnumerable<string> Tags { get; set; }
-        public string FullDescription { get; set; }
-        public string Base64IconData { get; set; }
-
-        public string License { get; set; }
-        public string LicenseUrl { get; set; }
-
-        public string DisplayName { get; set; }
-
-    }
-
-    /// <summary>
-    /// This stores information that is really only relevant to the currently running 
-    /// Session, not between sessions.
-    /// 
-    /// The instance of this is bound to the Session.
-    /// </summary>
-    internal class PackageSessionData : NotifiesPackageManager {
-
-        internal bool DoNotSupercede; // TODO: it's possible these could be contradictory
-        internal bool UpgradeAsNeeded; // TODO: it's possible these could be contradictory
-        internal bool UserSpecified;
-        internal bool RequestedDownload;
-
-        internal bool IsDependency;
-
-        private bool _couldNotDownload;
-        private Package _supercedent;
-        private bool _packageFailedInstall;
-        private Package _package;
-
-        internal PackageSessionData(Package package) {
-            _package = package;
-        }
-
-        public Package Supercedent {
-            get { return _supercedent; }
-            set {
-                if (value != _supercedent) {
-                    _supercedent = value;
-                    Changed();
-                }
-            }
-        }
-
-        public bool PackageFailedInstall {
-            get { return _packageFailedInstall; }
-            set {
-                if (_packageFailedInstall != value) {
-                    _packageFailedInstall = value;
-                    Changed();
-                }
-            }
-        }
-
-<<<<<<< HEAD
-        public bool CouldNotDownload {
-            get { return _couldNotDownload; }
-            set {
-                if (value != _couldNotDownload) {
-                    _couldNotDownload = value;
-                    Changed();
-                }
-            }
-        }
-
-        public bool AllowedToSupercede {
-            get { return UpgradeAsNeeded || (!UserSpecified && !DoNotSupercede) && PotentiallyInstallable; }
-        }
-
-        public bool PotentiallyInstallable {
-            get {
-                return !PackageFailedInstall && (_package.InternalPackageData.HasLocalFile || !CouldNotDownload && _package.InternalPackageData.HasRemoteLocation);
-            }
-        }
-
-        public bool CanSatisfy { get; set; }
-
-    }
-
-    public class NotifiesPackageManager {
-        internal static void Changed() {
-            // notify the Registrar that a change has occured in a package.
-            NewPackageManager.Instance.Updated();
-=======
-        public bool Supercedes(Package p)
-        {
-            return Architecture == p.Architecture &&
-                   PublicKeyToken == p.PublicKeyToken &&
-                   Name.Equals(p.Name, StringComparison.CurrentCultureIgnoreCase) &&
-                   p.Version <= PolicyMaximumVersion && p.Version >= PolicyMinimumVersion;
->>>>>>> 9c7494bf
-        }
-    }
+﻿//-----------------------------------------------------------------------
+// <copyright company="CoApp Project">
+//     Copyright (c) 2011 Garrett Serack . All rights reserved.
+// </copyright>
+// <license>
+//     The software is licensed under the Apache 2.0 License (the "License")
+//     You may not use the software except in compliance with the License. 
+// </license>
+//-----------------------------------------------------------------------
+
+namespace CoApp.Toolkit.Engine {
+    using System;
+    using System.Collections.Generic;
+    using System.Collections.ObjectModel;
+    using System.IO;
+    using System.Linq;
+    using Exceptions;
+    using Extensions;
+
+    using PackageFormatHandlers;
+    using Shell;
+    using Tasks;
+    using Win32;
+
+    public class Package : NotifiesPackageManager {
+        private string _canonicalName;
+        private bool? _isInstalled;
+        private PackageDetails _packageDetails;
+        private InternalPackageData _internalPackageData;
+        internal IPackageFormatHandler PackageHandler;
+
+        public string CanonicalName { get {
+            if( _canonicalName == null && Version > 0 ) {
+                _canonicalName = "{0}-{1}-{2}-{3}".format(Name, Version.UInt64VersiontoString(), Architecture, PublicKeyToken).ToLowerInvariant();
+            }
+            return _canonicalName;
+        } }
+        public string Name { get; internal set; }
+        public UInt64 Version { get; internal set; }
+        public string Architecture { get; internal set; }
+        public string PublicKeyToken { get; internal  set; }
+        public string ProductCode { get; internal set; }
+        
+
+        /// <summary>
+        /// Gets the package details object.
+        /// 
+        /// if _packageDetails is null, it tries to get the data from the system cache (probably by use of a delegate)
+        /// </summary>
+        internal PackageDetails PackageDetails { 
+            get { return _packageDetails ?? (_packageDetails = Cache<PackageDetails>.Value[CanonicalName] ); }
+        }
+
+        internal InternalPackageData InternalPackageData {
+            get { return _internalPackageData ?? (_internalPackageData = new InternalPackageData(this)); }
+        }
+
+        internal PackageSessionData PackageSessionData { get { return SessionCache<PackageSessionData>.Value[CanonicalName] ?? (SessionCache<PackageSessionData>.Value[CanonicalName] = new PackageSessionData(this)); } }
+
+        public bool IsInstalled {
+            get {
+                return _isInstalled ?? (_isInstalled = ((Func<bool>) (() => {
+                    try {
+                        Changed();
+                        if (PackageHandler != null)
+                            return PackageHandler.IsInstalled(ProductCode);
+
+                        return false;
+                    }
+                    catch {
+
+                    }
+                    return false;
+                }))()).Value;
+            }
+            set { _isInstalled = value; }
+        }
+
+        public bool IsActive {
+            get { 
+                return GetCurrentPackage(Name, PublicKeyToken) == Version;
+            }
+        }
+
+        public string GeneralName {
+            get { return "{0}-{1}".format(Name, PublicKeyToken).ToLowerInvariant(); }
+        }
+
+        public string CosmeticName {
+            get { return "{0}-{1}-{2}".format(Name, Version.UInt64VersiontoString(), Architecture).ToLowerInvariant(); }
+        }
+
+        private Package() {
+            Name = string.Empty;
+            Version = 0;
+            Architecture = string.Empty;
+            PublicKeyToken = string.Empty;
+        }
+
+        internal Package(string productCode) : this() {
+            ProductCode = productCode;
+        }
+
+        internal Package(string name, string architecture, UInt64 version, string publicKeyToken, string productCode) : this(productCode) {
+            Name = name;
+            Version = version;
+            Architecture = architecture;
+            PublicKeyToken = publicKeyToken;
+        }
+
+        /// <summary>
+        /// This drops any data from the object that isn't minimally neccessary for 
+        /// the smooth running of the package manager.
+        /// </summary>
+        internal void DropDetails() {
+
+            // drop the package details. If it's needed again, there should be a delegate to grab it 
+            // from the MSI or Feed.
+            _packageDetails = null;
+            Cache<PackageDetails>.Value.Clear(CanonicalName);
+        }
+
+        #region Install/Remove
+        public void Install(Action<int> progress = null) {
+            try {
+                var currentVersion = GetCurrentPackage(Name, PublicKeyToken);
+
+                PackageHandler.Install(this, progress);
+                _isInstalled = true;
+
+
+                if (Version > currentVersion) {
+                    SetPackageCurrent();
+                }
+                else {
+                    DoPackageComposition(false);
+                }
+
+                // GS01 : what was this call for again? 
+                // SaveCachedInfo();
+            }
+            catch (Exception) {
+                //we could get here and the MSI had installed but nothing else
+                PackageHandler.Remove(this, null);
+                _isInstalled = false;
+                throw new PackageInstallFailedException(this);
+            }
+        }
+
+        public void Remove(Action<int> progress = null) {
+            try {
+                UndoPackageComposition();
+                PackageHandler.Remove(this, progress);
+                _isInstalled = false;
+
+                // this will activate the next one in line
+                GetCurrentPackage(Name, PublicKeyToken);
+                // GS01: fix this to rerun package composition on prior version.
+
+            }
+            catch (Exception) {
+                PackageManagerMessages.Invoke.FailedPackageRemoval(CanonicalName, "GS01: I'm not sure of the reason... ");
+                throw new OperationCompletedBeforeResultException();
+            }
+        }
+        #endregion
+
+        #region Package Composition 
+
+            /// <summary>
+        /// V1 of the Variable Resolver.
+        /// 
+        /// </summary>
+        /// <param name="text"></param>
+        /// <returns></returns>
+        internal string ResolveVariables(string text) {
+            if (string.IsNullOrEmpty(text))
+                return string.Empty;
+
+            //System Constants:
+            // {$APPS} CoApp Application directory (c:\apps)
+            // {$BIN} CoApp bin directory (in PATH) ({$APPS}\bin)
+            // {$LIB} CoApp lib directory ({$APPS}\lib)
+            // {$DOTNETASSEMBLIES} CoApp .NET Reference Assembly directory ({$APPS}\.NET\Assemblies)
+            // {$INCLUDE} CoApp include directory ({$APPS}\include)
+            // {$INSTALL} CoApp .installed directory ({$APPS}\.installed)
+            // {$ALLPROGRAMS} The Programs directory for all users 
+            //                  (usually C:\ProgramData\Microsoft\Windows\Start Menu\Programs)
+            // Package Variables:
+            // {$PUBLISHER}         Publisher name (CN of the certificate used to sign the package)
+            // {$PRODUCTNAME}       Name of product being installed
+            // {$VERSION}           Version of package being installed. (##.##.##.##)
+            // {$ARCH}              Platform of package being installed -- one of [x86, x64, any]
+            // {$COSMETICNAME}      Complete name ({$PRODUCTNAME}-{$VERSION}-{$PLATFORM})
+
+            // {$PACKAGEDIR}        Where the product is getting installed into
+            // {$CANONICALPACKAGEDIR} The "publicly visible location" of the "current" version of the package.
+            
+
+            var result = text;
+
+            result = result.Replace(@"{$PKGDIR}", @"{$PACKAGEDIR}");
+            result = result.Replace(@"{$PACKAGEDIR}", @"{$INSTALL}\{$PUBLISHER}\{$PRODUCTNAME}-{$VERSION}-{$ARCH}\");
+            result = result.Replace(@"{$CANONICALPACKAGEDIR}", @"{$APPS}\{$PRODUCTNAME}\");
+
+            result = result.Replace(@"{$INCLUDE}", Path.Combine(PackageManagerSettings.CoAppRootDirectory, "include"));
+            result = result.Replace(@"{$LIB}", Path.Combine(PackageManagerSettings.CoAppRootDirectory, "lib"));
+            result = result.Replace(@"{$DOTNETASSEMBLIES}", Path.Combine(PackageManagerSettings.CoAppRootDirectory, @".NET\Assemblies"));
+            result = result.Replace(@"{$BIN}", Path.Combine(PackageManagerSettings.CoAppRootDirectory, "bin"));
+            result = result.Replace(@"{$APPS}", PackageManagerSettings.CoAppRootDirectory);
+            result = result.Replace(@"{$INSTALL}", PackageManagerSettings.CoAppInstalledDirectory);
+            result = result.Replace(@"{$ALLPROGRAMS}", KnownFolders.GetFolderPath(KnownFolder.CommonPrograms));
+
+            result = result.Replace(@"{$PUBLISHER}", PackageDetails.Publisher.Name);
+            result = result.Replace(@"{$PRODUCTNAME}", Name);
+            result = result.Replace(@"{$VERSION}", Version.UInt64VersiontoString());
+            result = result.Replace(@"{$ARCH}", Architecture);
+            result = result.Replace(@"{$COSMETICNAME}", "{0}-{1}-{2}".format(Name, Version.UInt64VersiontoString(), Architecture).ToLowerInvariant());
+
+            return result;
+        }
+
+
+        public IEnumerable<CompositionRule> ImplicitRules {
+            get {
+                foreach (var role in InternalPackageData.Roles.Select(each => each.Item1)) {
+                    switch (role) {
+                        case PackageRole.Application:
+                            yield return new CompositionRule(this) {
+                                Action = CompositionAction.SymlinkFolder,
+                                Location = "{$CANONICALPACKAGEDIR}",
+                                Target = "{$PACKAGEDIR}",
+                            };
+                            break;
+                        case PackageRole.DeveloperLib:
+                            break;
+                        case PackageRole.SharedLib:
+                            break;
+                        case PackageRole.Source:
+                            break;
+                    }
+                }
+            }
+        }
+
+        public void DoPackageComposition(bool makeCurrent) {
+            // GS01: if package composition fails, and we're in the middle of installing a package
+            // we should roll back the package install.
+
+            var rules = ImplicitRules.Union(PackageHandler.GetCompositionRules(this));
+
+            foreach (var rule in rules.Where(r => r.Action == CompositionAction.SymlinkFolder)) {
+                var link = rule.Location.GetFullPath();
+                var dir = rule.Target.GetFullPath();
+
+                if (Directory.Exists(dir) && (makeCurrent || !Directory.Exists(link))) {
+                    try {
+                        Symlink.MakeDirectoryLink(link, dir);
+                    }
+                    catch (Exception) {
+                        Console.WriteLine("Warning: Directory Symlink Link Failed. [{0}] => [{1}]", link, dir);
+                        // Console.WriteLine(e.Message);
+                        // Console.WriteLine(e.StackTrace);
+
+                    }
+                }
+            }
+
+            foreach (var rule in rules.Where(r => r.Action == CompositionAction.SymlinkFile)) {
+                var file = rule.Target.GetFullPath();
+                var link = rule.Location.GetFullPath();
+                if (File.Exists(file) && (makeCurrent || !File.Exists(link))) {
+                    if (!Directory.Exists(Path.GetDirectoryName(link))) {
+                        Directory.CreateDirectory(Path.GetDirectoryName(link));
+                    }
+
+                    try {
+                        Symlink.MakeFileLink(link, file);
+                    }
+                    catch (Exception) {
+                        Console.WriteLine("Warning: File Symlink Link Failed. [{0}] => [{1}]", link, file);
+                        // Console.WriteLine(e.Message);
+                        // Console.WriteLine(e.StackTrace);
+                    }
+                }
+            }
+
+            foreach (var rule in rules.Where(r => r.Action == CompositionAction.Shortcut)) {
+                var target = rule.Target.GetFullPath();
+                var link = rule.Location.GetFullPath();
+
+                if (File.Exists(target) && (makeCurrent || !File.Exists(link))) {
+                    if (!Directory.Exists(Path.GetDirectoryName(link))) {
+                        Directory.CreateDirectory(Path.GetDirectoryName(link));
+                    }
+
+                    ShellLink.CreateShortcut(link, target);
+                }
+            }
+        }
+
+        public void UndoPackageComposition() {
+            var rules = ImplicitRules.Union(PackageHandler.GetCompositionRules(this));
+
+            foreach (var link in from rule in rules.Where(r => r.Action == CompositionAction.Shortcut)
+                let target = rule.Target.GetFullPath()
+                let link = rule.Location.GetFullPath()
+                where ShellLink.PointsTo(link, target)
+                select link) {
+                link.TryHardToDeleteFile();
+            }
+
+            foreach (var link in from rule in rules.Where(r => r.Action == CompositionAction.SymlinkFile)
+                let target = rule.Target.GetFullPath()
+                let link = rule.Location.GetFullPath()
+                where File.Exists(target) && File.Exists(link) && Symlink.IsSymlink(link) && Symlink.GetActualPath(link).Equals(target)
+                select link) {
+                Symlink.DeleteSymlink(link);
+            }
+
+            foreach (var link in from rule in rules.Where(r => r.Action == CompositionAction.SymlinkFolder)
+                let target = rule.Target.GetFullPath()
+                let link = rule.Location.GetFullPath()
+                where File.Exists(target) && Symlink.IsSymlink(link) && Symlink.GetActualPath(link).Equals(target)
+                select link) {
+                Symlink.DeleteSymlink(link);
+            }
+        }
+
+        internal static ulong GetCurrentPackage(string packageName, string publicKeyToken) {
+            var installedVersionsOfPackage = from pkg in NewPackageManager.Instance.InstalledPackages
+                where
+                    pkg.Name.Equals(packageName, StringComparison.CurrentCultureIgnoreCase) &&
+                        pkg.PublicKeyToken.Equals(publicKeyToken, StringComparison.CurrentCultureIgnoreCase)
+                orderby pkg.Version descending
+                select pkg;
+
+            var latestPackage = installedVersionsOfPackage.FirstOrDefault();
+
+            // clean as we go...
+            if (latestPackage == null) {
+                PackageManagerSettings.PerPackageSettings["{0}-{1}".format(packageName, publicKeyToken), "CurrentVersion"].Value = null;
+                return 0;
+            }
+
+            var ver = (ulong) PackageManagerSettings.PerPackageSettings[latestPackage.GeneralName, "CurrentVersion"].LongValue;
+
+            if (ver == 0 || installedVersionsOfPackage.Where(p => p.Version == ver).FirstOrDefault() == null) {
+                latestPackage.SetPackageCurrent();
+                return latestPackage.Version;
+            }
+
+            return ver;
+        }
+
+        public bool Required { 
+            get {
+                return PackageManagerSettings.PerPackageSettings[CanonicalName, "Required"].BoolValue || PackageSessionData.IsDependency;
+            } 
+            set { PackageManagerSettings.PerPackageSettings[CanonicalName, "Required"].BoolValue = value; }
+        }
+
+        public bool IsBlocked { 
+            get { return PackageManagerSettings.PerPackageSettings[CanonicalName, "Blocked"].BoolValue; } 
+            set { PackageManagerSettings.PerPackageSettings[CanonicalName, "Blocked"].BoolValue = value; }
+        }
+
+        public void SetPackageCurrent() {
+            if (!IsInstalled) {
+                throw new PackageNotInstalledException(this);
+            }
+            var generalName = GeneralName;
+
+            if (Version == (ulong) PackageManagerSettings.PerPackageSettings[generalName, "CurrentVersion"].LongValue) {
+                return; // it's already set to the current version.
+            }
+
+            DoPackageComposition(true);
+
+            if (0 != (ulong) PackageManagerSettings.PerPackageSettings[generalName, "CurrentVersion"].LongValue) {
+                // if there isn't a forced current version, let's not force it
+                PackageManagerSettings.PerPackageSettings[generalName, "CurrentVersion"].LongValue = (long) Version;
+            }
+        }
+         #endregion
+    }
+
+    internal class InternalPackageData : NotifiesPackageManager {
+        private string _canonicalPackageLocation;
+        private string _canonicalFeedLocation;
+        private Package _package;
+
+        // set once only:
+        internal UInt64 PolicyMinimumVersion { get; set; }
+        internal UInt64 PolicyMaximumVersion { get; set; }
+
+        /// <summary>
+        /// the tuple is: (role name, flavor)
+        /// </summary>
+        public readonly List<Tuple<PackageRole, string>> Roles = new List<Tuple<PackageRole, string>>();
+        public readonly List<PackageAssemblyInfo> Assemblies = new List<PackageAssemblyInfo>();
+
+        public readonly MultiplexedProperty<string> FeedLocation = new MultiplexedProperty<string>((x, y) => Changed());
+        public readonly MultiplexedProperty<Uri> RemoteLocation = new MultiplexedProperty<Uri>((x, y) => Changed());
+        public readonly MultiplexedProperty<string> LocalPackagePath = new MultiplexedProperty<string>((x, y) => Changed(), false);
+        public readonly ObservableCollection<Package> Dependencies = new ObservableCollection<Package>();
+
+        public string CanonicalPackageLocation {
+            get { return _canonicalPackageLocation; }
+            set {
+                _canonicalPackageLocation = value;
+                try {
+                    RemoteLocation.Add(new Uri(value));
+                }
+                catch {
+                }
+            }
+        }
+
+        public string CanonicalFeedLocation {
+            get { return _canonicalFeedLocation; }
+            set {
+                _canonicalFeedLocation = value;
+                FeedLocation.Add(value);
+            }
+        }
+
+        public string CanonicalSourcePackageLocation { get; set; }
+        
+        internal InternalPackageData(Package package) {
+            _package = package;
+             Dependencies.CollectionChanged += (x, y) => Changed();
+        }
+
+        public bool IsPackageSatisfied {
+            get { return _package.IsInstalled || !string.IsNullOrEmpty(LocalPackagePath) && RemoteLocation != null && _package.PackageSessionData.Supercedent != null; }
+        }
+
+
+        public bool HasLocalFile {
+            get {
+                if (string.IsNullOrEmpty(LocalPackagePath) && File.Exists(LocalPackagePath))
+                    return true;
+
+                return LocalPackagePath.Any(location => File.Exists(location));
+            }
+        }
+
+        public bool HasRemoteLocation {
+            get { return RemoteLocation.Value != null; }
+        }
+
+    }
+
+    internal class PackageDetails : NotifiesPackageManager {
+        internal class Party {
+            public string Name { get; set; }
+            public string Url { get; set; }
+            public string Email { get; set; }
+        }
+
+        private Package _package;
+
+        internal PackageDetails(Package package) {
+            _package = package;
+        }
+
+        public string SummaryDescription { get; set; }
+        public DateTime PublishDate { get; set; }
+
+        public Party Publisher = new Party();
+        public IEnumerable<Party> Contributors { get; set; }
+
+        public string CopyrightStatement { get; set; }
+        public string AuthorVersion { get; set; }
+
+        public IEnumerable<string> Tags { get; set; }
+        public string FullDescription { get; set; }
+        public string Base64IconData { get; set; }
+
+        public string License { get; set; }
+        public string LicenseUrl { get; set; }
+
+        public string DisplayName { get; set; }
+
+    }
+
+    /// <summary>
+    /// This stores information that is really only relevant to the currently running 
+    /// Session, not between sessions.
+    /// 
+    /// The instance of this is bound to the Session.
+    /// </summary>
+    internal class PackageSessionData : NotifiesPackageManager {
+
+        internal bool DoNotSupercede; // TODO: it's possible these could be contradictory
+        internal bool UpgradeAsNeeded; // TODO: it's possible these could be contradictory
+        internal bool UserSpecified;
+        internal bool RequestedDownload;
+
+        internal bool IsDependency;
+
+        private bool _couldNotDownload;
+        private Package _supercedent;
+        private bool _packageFailedInstall;
+        private Package _package;
+
+        internal PackageSessionData(Package package) {
+            _package = package;
+        }
+
+        public Package Supercedent {
+            get { return _supercedent; }
+            set {
+                if (value != _supercedent) {
+                    _supercedent = value;
+                    Changed();
+                }
+            }
+        }
+
+        public bool PackageFailedInstall {
+            get { return _packageFailedInstall; }
+            set {
+                if (_packageFailedInstall != value) {
+                    _packageFailedInstall = value;
+                    Changed();
+                }
+            }
+        }
+
+        /*
+        public bool Supercedes(Package p)
+        {
+            return Architecture == p.Architecture &&
+                   PublicKeyToken == p.PublicKeyToken &&
+                   Name.Equals(p.Name, StringComparison.CurrentCultureIgnoreCase) &&
+                   p.Version <= PolicyMaximumVersion && p.Version >= PolicyMinimumVersion;
+        }
+        */
+        
+        public bool CouldNotDownload {
+            get { return _couldNotDownload; }
+            set {
+                if (value != _couldNotDownload) {
+                    _couldNotDownload = value;
+                    Changed();
+                }
+            }
+        }
+
+        public bool AllowedToSupercede {
+            get { return UpgradeAsNeeded || (!UserSpecified && !DoNotSupercede) && PotentiallyInstallable; }
+        }
+
+        public bool PotentiallyInstallable {
+            get {
+                return !PackageFailedInstall && (_package.InternalPackageData.HasLocalFile || !CouldNotDownload && _package.InternalPackageData.HasRemoteLocation);
+            }
+        }
+
+        public bool CanSatisfy { get; set; }
+    }
+
+    public class NotifiesPackageManager {
+        internal static void Changed() {
+            // notify the Registrar that a change has occured in a package.
+            NewPackageManager.Instance.Updated();
+    }
 }