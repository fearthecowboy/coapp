--- conflicted
+++ resolved
@@ -1,599 +1,595 @@
-﻿//-----------------------------------------------------------------------
-// <copyright company="CoApp Project">
-//     Copyright (c) 2011 Garrett Serack . All rights reserved.
-// </copyright>
-// <license>
-//     The software is licensed under the Apache 2.0 License (the "License")
-//     You may not use the software except in compliance with the License. 
-// </license>
-//-----------------------------------------------------------------------
-
-namespace CoApp.Toolkit.Engine {
-    using System;
-    using System.Collections.Generic;
-    using System.Collections.ObjectModel;
-    using System.IO;
-    using System.Linq;
-    using System.Text.RegularExpressions;
-    using System.Threading;
-    using System.Threading.Tasks;
-    using Exceptions;
-    using Extensions;
-    using Feeds;
-    using PackageFormatHandlers;
-    using Tasks;
-    using Win32;
-
-    internal class Registrar {
-        private static readonly HashSet<long> _nonCoAppMSIFiles = new HashSet<long>();
-        private static Regex _canonicalFilter = new Regex(@"^(\S*)-(\d*\.\d*\.\d*\.\d*)-(\S*)-([\dabcdef]{16})$");
-        private static bool _readCache;
-
-        private static readonly ObservableCollection<Package> _packages = new ObservableCollection<Package>();
-        private static readonly ObservableCollection<PackageFeed> _sessionFeedLocations = new SortedObservableCollection<PackageFeed>();
-        private static readonly ObservableCollection<PackageFeed> _autoFeedLocations = new SortedObservableCollection<PackageFeed>();
-        private static readonly ObservableCollection<PackageFeed> _systemFeedLocations = new SortedObservableCollection<PackageFeed>();
-
-        internal static int StateCounter;
-
-        internal static List<string> DoNotScanLocations = new List<string> {"c:\\windows\\*", PackageManagerSettings.CoAppPackageCache + "\\*"};
-
-        #region FeedLocationAccessors
-
-        public static IEnumerable<string> SystemFeedLocations {
-            get { return _systemFeedLocations.GetFeedLocations(); }
-        }
-
-        public static IEnumerable<string> SessionFeedLocations {
-            get { return _sessionFeedLocations.GetFeedLocations(); }
-        }
-
-        public static IEnumerable<string> AutoFeedLocations {
-            get { return _autoFeedLocations.GetFeedLocations(); }
-        }
-
-        public static Task AddSystemFeedLocations(IEnumerable<string> feedLocations) {
-            return CoTask.Factory.StartNew(() => {
-                foreach (var location in feedLocations) {
-                    AddSystemFeedLocation(location);
-                }
-            });
-        }
-
-        public static Task DeleteSystemFeedLocations(IEnumerable<string> feedLocations) {
-            return CoTask.Factory.StartNew(() => {
-                foreach (var location in feedLocations) {
-                    DeleteSystemFeedLocation(location);
-                }
-            });
-        }
-
-        public static Task AddSystemFeedLocation(string feedLocation) {
-            return _systemFeedLocations.AddFeedLocation(feedLocation);
-        }
-
-        public static Task DeleteSystemFeedLocation(string feedLocation) {
-            return Recognizer.Recognize(feedLocation).ContinueWithParent(antecedent => {
-                var info = antecedent.Result;
-
-                if (info.IsWildcard) {
-                    var feedsToDelete =
-                        (from feed in _systemFeedLocations where feed.Location.IsWildcardMatch(feedLocation) select feed).ToList();
-                    foreach (var feed in feedsToDelete) {
-                        _systemFeedLocations.Remove(feed);
-                    }
-                }
-                else if (info.IsFolder || info.IsFile) {
-                    var feedsToDelete =
-                        (from feed in _systemFeedLocations
-                         where feed.Location.Equals(info.FullPath, StringComparison.CurrentCultureIgnoreCase)
-                         select feed).ToList();
-                    foreach (var feed in feedsToDelete) {
-                        _systemFeedLocations.Remove(feed);
-                    }
-                }
-                else if (info.IsUnknown) {
-                    var feedsToDelete =
-                        (from feed in _systemFeedLocations
-                         where feed.Location.Equals(feedLocation, StringComparison.CurrentCultureIgnoreCase)
-                         select feed).ToList();
-                    foreach (var feed in feedsToDelete) {
-                        _systemFeedLocations.Remove(feed);
-                    }
-                }
-            });
-        }
-
-        public static void AddSessionFeedLocations(IEnumerable<string> feedLocations) {
-            foreach (var location in feedLocations) {
-                AddSessionFeedLocation(location);
-            }
-        }
-
-        public static void AddSessionFeedLocation(string feedLocation) {
-            _sessionFeedLocations.AddFeedLocation(feedLocation);
-        }
-
-        public static void AddAutoFeedLocations(IEnumerable<string> feedLocations) {
-            foreach (var location in feedLocations) {
-                AddAutoFeedLocation(location);
-            }
-        }
-
-        public static void AddAutoFeedLocation(string feedLocation) {
-            _autoFeedLocations.AddFeedLocation(feedLocation);
-        }
-
-        #endregion
-
-        #region Cache Management
-
-        public static void FlushCache() {
-            PackageManagerSettings.CacheSettings["#nonCoAppPackageMap"].Value = null;
-
-            _nonCoAppMSIFiles.Clear();
-            try {
-                Parallel.ForEach(Directory.GetDirectories(PackageManagerSettings.CoAppCacheDirectory), dir => Directory.Delete(dir, true));
-                Parallel.ForEach(Directory.GetFiles(PackageManagerSettings.CoAppCacheDirectory), File.Delete);
-            }
-            catch {
-            }
-        }
-
-        public static void SaveCache() {
-            if (!_readCache) {
-                LoadCache();
-            }
-
-            using (var ms = new MemoryStream()) {
-                var binaryWriter = new BinaryWriter(ms);
-
-                // order of the following is very important.
-                binaryWriter.Write(_nonCoAppMSIFiles.Count);
-                foreach (var val in _nonCoAppMSIFiles) {
-                    binaryWriter.Write(val);
-                }
-
-                PackageManagerSettings.CacheSettings["#nonCoAppPackageMap"].BinaryValue = ms.GetBuffer();
-            }
-
-            PackageManagerSettings.CoAppSettings["#feedLocations"].StringsValue = SystemFeedLocations;
-        }
-
-        public static void LoadCache() {
-            if (!_readCache) {
-                _readCache = true;
-                var cache = PackageManagerSettings.CacheSettings["#nonCoAppPackageMap"].BinaryValue;
-                if (cache.IsNullOrEmpty()) {
-                    return;
-                }
-
-                using (var ms = new MemoryStream(cache.ToArray())) {
-                    var binaryReader = new BinaryReader(ms);
-                    var count = binaryReader.ReadInt32();
-                    for (var i = 0; i < count; i++) {
-                        var value = binaryReader.ReadInt64();
-                        if (!_nonCoAppMSIFiles.Contains(value)) {
-                            _nonCoAppMSIFiles.Add(value);
-                        }
-                    }
-                }
-                AddSystemFeedLocations(PackageManagerSettings.CoAppSettings["#feedLocations"].StringsValue);
-            }
-        }
-
-        public static IEnumerable<string> GetCachedStrings(string cachename, params object[] args ) {
-            return PackageManagerSettings.CacheSettings["#"+cachename.format(args)].StringsValue;
-        }
-
-        public static void SetCachedStrings(IEnumerable<string> values, string cachename, params object[] args) {
-            PackageManagerSettings.CacheSettings["#"+cachename.format(args)].StringsValue = values;
-        } 
-
-
-        #endregion
-
-        internal static IEnumerable<Package> Packages {
-            get { return _packages; }
-        }
-
-        private static void AddPackage( Package package) {
-            lock( _packages ) {
-                _packages.Add(package);
-            }
-        }
-
-        internal static IEnumerable<Package> InstalledPackages {
-            get { lock (_packages) return _packages.Where(package => package.IsInstalled).ToList(); }
-        }
-
-        static Registrar() {
-            LoadCache();
-            _packages.CollectionChanged += (x, y) => Updated();
-            _sessionFeedLocations.CollectionChanged += (x, y) => Updated();
-            _autoFeedLocations.CollectionChanged += (x, y) => Updated();
-            _systemFeedLocations.CollectionChanged += (x, y) => Updated();
-            _systemFeedLocations.CollectionChanged += (x, y) => SaveCache();
-        }
-
-        internal static void Updated() {
-            StateCounter++;
-        }
-
-        internal static Package GetPackage(string packageName, UInt64 version,string architecture, string publicKeyToken, string packageId) {
-            Package pkg;
-
-            // try via just the package id
-            if (!string.IsNullOrEmpty(packageId)) {
-                lock (_packages) {
-                    pkg = _packages.Where(package => package.ProductCode == packageId).FirstOrDefault();
-                }
-
-                if (pkg != null && string.IsNullOrEmpty(pkg.Name)) {
-                    pkg.SetPackageProperties(packageName, architecture, version, publicKeyToken);
-                }
-                if (pkg != null)
-                    return pkg;
-            }
-
-            lock (_packages) {
-                pkg = (_packages.Where(package =>
-                    package.Architecture == architecture &&
-                        package.Version == version &&
-                            package.PublicKeyToken == publicKeyToken &&
-                                package.Name.Equals(packageName, StringComparison.CurrentCultureIgnoreCase))).FirstOrDefault();
-            }
-            
-            if (pkg == null) {
-                pkg = new Package(packageName, architecture, version, publicKeyToken, packageId);
-                AddPackage(pkg);
-            }
-
-            if( !string.IsNullOrEmpty(packageId) && string.IsNullOrEmpty(pkg.ProductCode) ) {
-                pkg.ProductCode = packageId;
-            }
-
-            return pkg;
-        }
-
-
-        internal static Package GetPackage(string packagePath) {
-            Package pkg;
-            Guid pkgGuid;
-
-            if (packagePath.Contains("*")) {
-                throw new PackageNotFoundException(packagePath);
-            }
-
-            // supports looking up by productcode/packageID.
-            if( packagePath[0] == '{' && Guid.TryParse(packagePath, out pkgGuid)) {
-                pkg = _packages.Where(package => package.ProductCode == packagePath).FirstOrDefault();
-                if( pkg == null ) {
-                    // where the only thing we know is packageID.
-                    pkg = new Package(packagePath);
-                    AddPackage(pkg);
-                }
-                return pkg;
-            }
-
-            // lookup by canonical name.
-            var match = _canonicalFilter.Match(packagePath);
-            if( match.Success ) {
-                return GetPackage(match.Groups[1].Value, match.Groups[2].Value.VersionStringToUInt64(), match.Groups[3].Value, match.Groups[4].Value,
-                    string.Empty);
-            }
-            
-            // assuming at this point, it should be a filename?
-            var localPackagePath = Path.GetFullPath(packagePath);
-
-            if (!File.Exists(localPackagePath)) {
-                // could this be another representation of a package?
-                // not sure we ever ever get here anymore.
-                
-                if (!localPackagePath.EndsWith(".msi")) {
-                    Console.WriteLine("Trying package name with .msi appendend. Is this used?");
-                    return GetPackage(localPackagePath + ".msi");
-                }
-
-                throw new PackageNotFoundException(localPackagePath);
-            }
-
-            var lookup = File.GetCreationTime(localPackagePath).Ticks + localPackagePath.GetHashCode();
-
-            if (_nonCoAppMSIFiles.Contains(lookup)) {
-                throw new InvalidPackageException(InvalidReason.NotCoAppMSI, localPackagePath);
-            }
-
-            
-            lock (_packages) {
-                pkg = (_packages.Where(
-                    package =>
-                        package.HasLocalFile && package.LocalPackagePath.ContainsValue(localPackagePath))).
-                    FirstOrDefault();
-            }
-            if (pkg != null) {
-                return pkg;
-            }
-
-            var localFolder = Path.GetDirectoryName(localPackagePath).ToLower();
-            // remember this place for finding packages
-            AddAutoFeedLocation(localFolder);
-
-            try {
-                var pkgDetails = CoAppMSI.GetCoAppPackageFileDetails(localPackagePath);
-
-                // try via just the package id
-                if (!string.IsNullOrEmpty(pkgDetails.packageId)) {
-                    lock (_packages) {
-                        pkg = _packages.Where(package => package.ProductCode == pkgDetails.packageId).FirstOrDefault();
-                    }
-                }
-
-                // try via the cosmetic name fields
-                if (pkg == null) {
-                    lock (_packages) {
-                        pkg = (_packages.Where(package =>
-                            package.Architecture == pkgDetails.Architecture &&
-                                package.Version == pkgDetails.Version &&
-                                    package.PublicKeyToken == pkgDetails.PublicKeyToken &&
-                                        package.Name.Equals(pkgDetails.Name, StringComparison.CurrentCultureIgnoreCase))).FirstOrDefault();
-                    }
-                }
-
-                if (pkg == null) {
-                    pkg = new Package(pkgDetails.Name, pkgDetails.Architecture, pkgDetails.Version, pkgDetails.PublicKeyToken,
-                        pkgDetails.packageId);
-
-                    AddPackage(pkg);
-                }
-
-                if (string.IsNullOrEmpty(pkg.ProductCode)) {
-                    pkg.ProductCode = pkgDetails.packageId;
-                }
-
-                if (pkg.Dependencies.Count == 0) {
-                    pkg.Dependencies.AddRange((IEnumerable<Package>) pkgDetails.dependencies);
-                }
-
-                pkg.LocalPackagePath.Value = localPackagePath;
-
-                pkg.Assemblies.AddRange((IEnumerable<PackageAssemblyInfo>) pkgDetails.assemblies.Values);
-                pkg.Roles.AddRange((IEnumerable<Tuple<PackageRole, string>>) pkgDetails.roles);
-
-                pkg.PolicyMinimumVersion = pkgDetails.policy_min_version;
-                pkg.PolicyMaximumVersion = pkgDetails.policy_max_version;
-                
-                // pkgDetails.displayName
-                pkg.FullDescription = pkgDetails.description;
-                long publishDateTicks;
-<<<<<<< HEAD
-                if (Int64.TryParse(pkgDetails.publishDate, out publishDateTicks))
-                {
-=======
-                if (Int64.TryParse(pkgDetails.publishDate, out publishDateTicks)) {
->>>>>>> 445944a7
-                    pkg.PublishDate = new DateTime(publishDateTicks);
-                }
-                pkg.AuthorVersion = pkgDetails.authorVersion;
-                pkg.CanonicalPackageLocation = pkgDetails.originalLocation;
-                pkg.CanonicalFeedLocation = pkgDetails.feedLocation;
-                pkg.Base64IconData = pkgDetails.icon;
-                pkg.SummaryDescription = pkgDetails.summary;
-                pkg.Publisher.Name = pkgDetails.publisherName;
-                pkg.Publisher.Url = pkgDetails.publisherUrl;
-                pkg.Publisher.Email = pkgDetails.publisherEmail;
-
-                pkg.packageHandler = new CoAppMSI();
-
-                return pkg;
-            }
-            catch (InvalidPackageException ipe) {
-                if (ipe.Reason == InvalidReason.NotCoAppMSI) {
-                    _nonCoAppMSIFiles.Add(lookup);
-                }
-                throw;
-            }
-        }
-
-        /// <summary>
-        ///   Returns a list of packages matching a given list of desired packages.
-        /// 
-        ///   This method should be aggressive in locating packages
-        /// </summary>
-        /// <param name = "packageNames"></param>
-        /// <returns></returns>
-        public static Task<IEnumerable<Package>> GetPackagesByName(IEnumerable<string> packageNames, MessageHandlers messageHandlers = null) {
-            return CoTask<IEnumerable<Package>>.Factory.StartNew(() => {
-                var packageFiles = new List<Package>();
-                var unknownPackages = new List<string>();
-
-                foreach (var item in packageNames) {
-                    var currentItem = item;
-                    Recognizer.Recognize(currentItem, ensureLocal: true).ContinueWithParent(antecedent0 => {
-                        try {
-                            var info = antecedent0.Result;
-
-                            if (info.RemoteFile != null) {
-                                PackageManagerMessages.Invoke.DownloadingFile(info.RemoteFile);
-
-                                info.RemoteFile.DownloadProgress.Notification +=
-                                    (progress) => PackageManagerMessages.Invoke.DownloadingFileProgress(info.RemoteFile, progress);
-
-                                info.Recognized.Notification += v => {
-                                    if (info.IsPackageFeed) {
-                                        // we have been given a package feed, and asked to return all the packages from it
-                                        PackageFeed.GetPackageFeedFromLocation(currentItem).ContinueWithParent(antecedent => {
-                                            packageFiles.AddRange(antecedent.Result.FindPackages("*"));
-                                        }).Wait();
-                                    }
-                                    else if (info.IsPackageFile) {
-                                        packageFiles.Add(GetPackage(info.FullPath));
-                                    }
-                                    else {
-                                        unknownPackages.Add(currentItem);
-                                    }
-                                };
-                            }
-                            else if (info.IsPackageFile) {
-                                packageFiles.Add(GetPackage(info.FullPath));
-                            }
-                            else {
-                                unknownPackages.Add(currentItem);
-                            }
-                        }
-                        catch (PackageNotFoundException) {
-                            unknownPackages.Add(item);
-                        }
-                    });
-                }
-
-                Tasklet.WaitforCurrentChildTasks(); // HACK HACK HACK ???
-
-                if (unknownPackages.Count > 0) {
-                    ScanForPackages(unknownPackages);
-
-                    foreach (var item in unknownPackages) {
-                        IEnumerable<Package> possibleMatches;
-                        lock (_packages) {
-                            possibleMatches =
-                                _packages.Match(item + (item.Contains("*") || item.Contains("-") ? "*" : "-*")).HighestPackages();
-                        }
-
-                        if (possibleMatches.Count() == 0) {
-                            throw new PackageNotFoundException(item);
-                        }
-
-                        if (possibleMatches.Count() == 1) {
-                            packageFiles.Add(possibleMatches.First());
-                        }
-                        else {
-                            // for package matching, we only support 1 match for a given unknown.
-                            PackageManagerMessages.Invoke.MultiplePackagesMatch(item, possibleMatches);
-                            throw new OperationCompletedBeforeResultException();
-                        }
-                    }
-                }
-                return packageFiles;
-            }, messageHandlers);
-        }
-
-        /// <summary>
-        ///   Returns a list of installed packages matching a given list of desired packages.
-        /// </summary>
-        /// <param name = "packageNames"></param>
-        /// <returns></returns>
-        public static IEnumerable<Package> GetInstalledPackagesByName(IEnumerable<string> packageNames) {
-            var packageFiles = new List<Package>();
-            var unknownPackages = new List<string>();
-
-            foreach (var item in packageNames) {
-                try {
-                    var info = Recognizer.Recognize(item).Result; // this should be a local file...
-                    if (info.IsPackageFeed) {
-                        // we have been given a package feed, and asked to return all the packages from it
-                        // this lets you ask to uninstall a whole feed (and the only way to get multiple matches 
-                        // from a single parameter.)
-
-                        PackageFeed.GetPackageFeedFromLocation(item).ContinueWithParent(antecedent => {
-                            var feed = antecedent.Result;
-                            packageFiles.AddRange(feed.FindPackages("*").Where(each => each.IsInstalled));
-                        }).Wait();
-                    }
-                    else if (info.IsPackageFile) {
-                        var pkg = GetPackage(item);
-                        if (pkg.IsInstalled) {
-                            packageFiles.Add(GetPackage(item));
-                        }
-                        else {
-                            throw new PackageNotInstalledException(pkg);
-                        }
-                    }
-                    else {
-                        unknownPackages.Add(item);
-                    }
-                }
-                catch (PackageNotFoundException) {
-                    unknownPackages.Add(item);
-                }
-            }
-
-            if (unknownPackages.Count > 0) {
-                ScanForPackages(unknownPackages);
-
-                foreach (var item in unknownPackages) {
-                    var possibleMatches = InstalledPackages.Match(item + (item.Contains("*") || item.Contains("-") ? "*" : "-*"));
-
-                    if (possibleMatches.Count() == 0) {
-                        PackageManagerMessages.Invoke.PackageNotFound(item);
-                        throw new OperationCompletedBeforeResultException();
-                    }
-
-                    if (possibleMatches.Count() == 1) {
-                        packageFiles.Add(possibleMatches.First());
-                    }
-                    else {
-                        // for package matching, we only support 1 match for a given unknown.
-                        PackageManagerMessages.Invoke.MultiplePackagesMatch(item, possibleMatches);
-                        throw new OperationCompletedBeforeResultException();
-                    }
-                }
-            }
-            return packageFiles;
-        }
-
-        // Scan Methods find what they can, empty results are OK.
-
-        internal static IEnumerable<Package> ScanForPackages(IEnumerable<Package> packagesToScanFor) {
-            return packagesToScanFor.Aggregate(Enumerable.Empty<Package>(),
-                (current, package) => current.Union(ScanForPackages(package)).Union(ScanForPackages(package.Dependencies)));
-        }
-
-        internal static IEnumerable<Package> ScanForPackages(IEnumerable<string> packageFilters) {
-            return packageFilters.Aggregate(Enumerable.Empty<Package>(), (current, filter) => current.Union(ScanForPackages(filter)));
-        }
-
-        internal static IEnumerable<Package> ScanForPackages(Package package) {
-            var feeds = _autoFeedLocations.Union(_sessionFeedLocations).Union(_systemFeedLocations);
-            feeds = DoNotScanLocations.Aggregate(feeds,
-                (current, loc) => (from feed in current where !feed.Location.IsWildcardMatch(loc) select feed));
-            return feeds.Aggregate(Enumerable.Empty<Package>(), (current, feed) => current.Union(feed.FindPackages(package)));
-        }
-
-        internal static IEnumerable<Package> ScanForPackages(string packageFilter) {
-            if (!packageFilter.Contains("*")) {
-                packageFilter += "*";
-            }
-
-            var feeds = _autoFeedLocations.Union(_sessionFeedLocations).Union(_systemFeedLocations);
-            feeds = DoNotScanLocations.Aggregate(feeds,
-                (current, loc) => (from feed in current where !feed.Location.IsWildcardMatch(loc) select feed));
-            return feeds.Aggregate(Enumerable.Empty<Package>(), (current, feed) => current.Union(feed.FindPackages(packageFilter)));
-        }
-
-        public static void DumpPackages(IEnumerable<Package> packages = null) {
-            if (packages == null)
-                packages = _packages;
-
-            if (packages.Count() > 0) {
-                Console.WriteLine("\rPackages:");
-                (from pkg in packages
-                 orderby pkg.IsInstalled descending, pkg.Name 
-                        select new {
-                            Name = pkg.Name,
-                            Version = pkg.Version.UInt64VersiontoString(),
-                            Arch = pkg.Architecture,
-                            Publisher = pkg.Publisher.Name,
-                            Local_Path = pkg.LocalPackagePath.Value ?? "(not local)",
-                            Remote_Location = pkg.RemoteLocation.Value != null ? pkg.RemoteLocation.Value.AbsoluteUri : "<unknown>",
-                            Installed = pkg.IsInstalled
-                     } ) .ToTable(Console.BufferWidth).ConsoleOut();
-            }
-            else {
-                Console.WriteLine("\rNo packages.");
-            }
-        }
-
-       
-
-    }
+﻿//-----------------------------------------------------------------------
+// <copyright company="CoApp Project">
+//     Copyright (c) 2011 Garrett Serack . All rights reserved.
+// </copyright>
+// <license>
+//     The software is licensed under the Apache 2.0 License (the "License")
+//     You may not use the software except in compliance with the License. 
+// </license>
+//-----------------------------------------------------------------------
+
+namespace CoApp.Toolkit.Engine {
+    using System;
+    using System.Collections.Generic;
+    using System.Collections.ObjectModel;
+    using System.IO;
+    using System.Linq;
+    using System.Text.RegularExpressions;
+    using System.Threading;
+    using System.Threading.Tasks;
+    using Exceptions;
+    using Extensions;
+    using Feeds;
+    using PackageFormatHandlers;
+    using Tasks;
+    using Win32;
+
+    internal class Registrar {
+        private static readonly HashSet<long> _nonCoAppMSIFiles = new HashSet<long>();
+        private static Regex _canonicalFilter = new Regex(@"^(\S*)-(\d*\.\d*\.\d*\.\d*)-(\S*)-([\dabcdef]{16})$");
+        private static bool _readCache;
+
+        private static readonly ObservableCollection<Package> _packages = new ObservableCollection<Package>();
+        private static readonly ObservableCollection<PackageFeed> _sessionFeedLocations = new SortedObservableCollection<PackageFeed>();
+        private static readonly ObservableCollection<PackageFeed> _autoFeedLocations = new SortedObservableCollection<PackageFeed>();
+        private static readonly ObservableCollection<PackageFeed> _systemFeedLocations = new SortedObservableCollection<PackageFeed>();
+
+        internal static int StateCounter;
+
+        internal static List<string> DoNotScanLocations = new List<string> {"c:\\windows\\*", PackageManagerSettings.CoAppPackageCache + "\\*"};
+
+        #region FeedLocationAccessors
+
+        public static IEnumerable<string> SystemFeedLocations {
+            get { return _systemFeedLocations.GetFeedLocations(); }
+        }
+
+        public static IEnumerable<string> SessionFeedLocations {
+            get { return _sessionFeedLocations.GetFeedLocations(); }
+        }
+
+        public static IEnumerable<string> AutoFeedLocations {
+            get { return _autoFeedLocations.GetFeedLocations(); }
+        }
+
+        public static Task AddSystemFeedLocations(IEnumerable<string> feedLocations) {
+            return CoTask.Factory.StartNew(() => {
+                foreach (var location in feedLocations) {
+                    AddSystemFeedLocation(location);
+                }
+            });
+        }
+
+        public static Task DeleteSystemFeedLocations(IEnumerable<string> feedLocations) {
+            return CoTask.Factory.StartNew(() => {
+                foreach (var location in feedLocations) {
+                    DeleteSystemFeedLocation(location);
+                }
+            });
+        }
+
+        public static Task AddSystemFeedLocation(string feedLocation) {
+            return _systemFeedLocations.AddFeedLocation(feedLocation);
+        }
+
+        public static Task DeleteSystemFeedLocation(string feedLocation) {
+            return Recognizer.Recognize(feedLocation).ContinueWithParent(antecedent => {
+                var info = antecedent.Result;
+
+                if (info.IsWildcard) {
+                    var feedsToDelete =
+                        (from feed in _systemFeedLocations where feed.Location.IsWildcardMatch(feedLocation) select feed).ToList();
+                    foreach (var feed in feedsToDelete) {
+                        _systemFeedLocations.Remove(feed);
+                    }
+                }
+                else if (info.IsFolder || info.IsFile) {
+                    var feedsToDelete =
+                        (from feed in _systemFeedLocations
+                         where feed.Location.Equals(info.FullPath, StringComparison.CurrentCultureIgnoreCase)
+                         select feed).ToList();
+                    foreach (var feed in feedsToDelete) {
+                        _systemFeedLocations.Remove(feed);
+                    }
+                }
+                else if (info.IsUnknown) {
+                    var feedsToDelete =
+                        (from feed in _systemFeedLocations
+                         where feed.Location.Equals(feedLocation, StringComparison.CurrentCultureIgnoreCase)
+                         select feed).ToList();
+                    foreach (var feed in feedsToDelete) {
+                        _systemFeedLocations.Remove(feed);
+                    }
+                }
+            });
+        }
+
+        public static void AddSessionFeedLocations(IEnumerable<string> feedLocations) {
+            foreach (var location in feedLocations) {
+                AddSessionFeedLocation(location);
+            }
+        }
+
+        public static void AddSessionFeedLocation(string feedLocation) {
+            _sessionFeedLocations.AddFeedLocation(feedLocation);
+        }
+
+        public static void AddAutoFeedLocations(IEnumerable<string> feedLocations) {
+            foreach (var location in feedLocations) {
+                AddAutoFeedLocation(location);
+            }
+        }
+
+        public static void AddAutoFeedLocation(string feedLocation) {
+            _autoFeedLocations.AddFeedLocation(feedLocation);
+        }
+
+        #endregion
+
+        #region Cache Management
+
+        public static void FlushCache() {
+            PackageManagerSettings.CacheSettings["#nonCoAppPackageMap"].Value = null;
+
+            _nonCoAppMSIFiles.Clear();
+            try {
+                Parallel.ForEach(Directory.GetDirectories(PackageManagerSettings.CoAppCacheDirectory), dir => Directory.Delete(dir, true));
+                Parallel.ForEach(Directory.GetFiles(PackageManagerSettings.CoAppCacheDirectory), File.Delete);
+            }
+            catch {
+            }
+        }
+
+        public static void SaveCache() {
+            if (!_readCache) {
+                LoadCache();
+            }
+
+            using (var ms = new MemoryStream()) {
+                var binaryWriter = new BinaryWriter(ms);
+
+                // order of the following is very important.
+                binaryWriter.Write(_nonCoAppMSIFiles.Count);
+                foreach (var val in _nonCoAppMSIFiles) {
+                    binaryWriter.Write(val);
+                }
+
+                PackageManagerSettings.CacheSettings["#nonCoAppPackageMap"].BinaryValue = ms.GetBuffer();
+            }
+
+            PackageManagerSettings.CoAppSettings["#feedLocations"].StringsValue = SystemFeedLocations;
+        }
+
+        public static void LoadCache() {
+            if (!_readCache) {
+                _readCache = true;
+                var cache = PackageManagerSettings.CacheSettings["#nonCoAppPackageMap"].BinaryValue;
+                if (cache.IsNullOrEmpty()) {
+                    return;
+                }
+
+                using (var ms = new MemoryStream(cache.ToArray())) {
+                    var binaryReader = new BinaryReader(ms);
+                    var count = binaryReader.ReadInt32();
+                    for (var i = 0; i < count; i++) {
+                        var value = binaryReader.ReadInt64();
+                        if (!_nonCoAppMSIFiles.Contains(value)) {
+                            _nonCoAppMSIFiles.Add(value);
+                        }
+                    }
+                }
+                AddSystemFeedLocations(PackageManagerSettings.CoAppSettings["#feedLocations"].StringsValue);
+            }
+        }
+
+        public static IEnumerable<string> GetCachedStrings(string cachename, params object[] args ) {
+            return PackageManagerSettings.CacheSettings["#"+cachename.format(args)].StringsValue;
+        }
+
+        public static void SetCachedStrings(IEnumerable<string> values, string cachename, params object[] args) {
+            PackageManagerSettings.CacheSettings["#"+cachename.format(args)].StringsValue = values;
+        } 
+
+
+        #endregion
+
+        internal static IEnumerable<Package> Packages {
+            get { return _packages; }
+        }
+
+        private static void AddPackage( Package package) {
+            lock( _packages ) {
+                _packages.Add(package);
+            }
+        }
+
+        internal static IEnumerable<Package> InstalledPackages {
+            get { lock (_packages) return _packages.Where(package => package.IsInstalled).ToList(); }
+        }
+
+        static Registrar() {
+            LoadCache();
+            _packages.CollectionChanged += (x, y) => Updated();
+            _sessionFeedLocations.CollectionChanged += (x, y) => Updated();
+            _autoFeedLocations.CollectionChanged += (x, y) => Updated();
+            _systemFeedLocations.CollectionChanged += (x, y) => Updated();
+            _systemFeedLocations.CollectionChanged += (x, y) => SaveCache();
+        }
+
+        internal static void Updated() {
+            StateCounter++;
+        }
+
+        internal static Package GetPackage(string packageName, UInt64 version,string architecture, string publicKeyToken, string packageId) {
+            Package pkg;
+
+            // try via just the package id
+            if (!string.IsNullOrEmpty(packageId)) {
+                lock (_packages) {
+                    pkg = _packages.Where(package => package.ProductCode == packageId).FirstOrDefault();
+                }
+
+                if (pkg != null && string.IsNullOrEmpty(pkg.Name)) {
+                    pkg.SetPackageProperties(packageName, architecture, version, publicKeyToken);
+                }
+                if (pkg != null)
+                    return pkg;
+            }
+
+            lock (_packages) {
+                pkg = (_packages.Where(package =>
+                    package.Architecture == architecture &&
+                        package.Version == version &&
+                            package.PublicKeyToken == publicKeyToken &&
+                                package.Name.Equals(packageName, StringComparison.CurrentCultureIgnoreCase))).FirstOrDefault();
+            }
+            
+            if (pkg == null) {
+                pkg = new Package(packageName, architecture, version, publicKeyToken, packageId);
+                AddPackage(pkg);
+            }
+
+            if( !string.IsNullOrEmpty(packageId) && string.IsNullOrEmpty(pkg.ProductCode) ) {
+                pkg.ProductCode = packageId;
+            }
+
+            return pkg;
+        }
+
+
+        internal static Package GetPackage(string packagePath) {
+            Package pkg;
+            Guid pkgGuid;
+
+            if (packagePath.Contains("*")) {
+                throw new PackageNotFoundException(packagePath);
+            }
+
+            // supports looking up by productcode/packageID.
+            if( packagePath[0] == '{' && Guid.TryParse(packagePath, out pkgGuid)) {
+                pkg = _packages.Where(package => package.ProductCode == packagePath).FirstOrDefault();
+                if( pkg == null ) {
+                    // where the only thing we know is packageID.
+                    pkg = new Package(packagePath);
+                    AddPackage(pkg);
+                }
+                return pkg;
+            }
+
+            // lookup by canonical name.
+            var match = _canonicalFilter.Match(packagePath);
+            if( match.Success ) {
+                return GetPackage(match.Groups[1].Value, match.Groups[2].Value.VersionStringToUInt64(), match.Groups[3].Value, match.Groups[4].Value,
+                    string.Empty);
+            }
+            
+            // assuming at this point, it should be a filename?
+            var localPackagePath = Path.GetFullPath(packagePath);
+
+            if (!File.Exists(localPackagePath)) {
+                // could this be another representation of a package?
+                // not sure we ever ever get here anymore.
+                
+                if (!localPackagePath.EndsWith(".msi")) {
+                    Console.WriteLine("Trying package name with .msi appendend. Is this used?");
+                    return GetPackage(localPackagePath + ".msi");
+                }
+
+                throw new PackageNotFoundException(localPackagePath);
+            }
+
+            var lookup = File.GetCreationTime(localPackagePath).Ticks + localPackagePath.GetHashCode();
+
+            if (_nonCoAppMSIFiles.Contains(lookup)) {
+                throw new InvalidPackageException(InvalidReason.NotCoAppMSI, localPackagePath);
+            }
+
+            
+            lock (_packages) {
+                pkg = (_packages.Where(
+                    package =>
+                        package.HasLocalFile && package.LocalPackagePath.ContainsValue(localPackagePath))).
+                    FirstOrDefault();
+            }
+            if (pkg != null) {
+                return pkg;
+            }
+
+            var localFolder = Path.GetDirectoryName(localPackagePath).ToLower();
+            // remember this place for finding packages
+            AddAutoFeedLocation(localFolder);
+
+            try {
+                var pkgDetails = CoAppMSI.GetCoAppPackageFileDetails(localPackagePath);
+
+                // try via just the package id
+                if (!string.IsNullOrEmpty(pkgDetails.packageId)) {
+                    lock (_packages) {
+                        pkg = _packages.Where(package => package.ProductCode == pkgDetails.packageId).FirstOrDefault();
+                    }
+                }
+
+                // try via the cosmetic name fields
+                if (pkg == null) {
+                    lock (_packages) {
+                        pkg = (_packages.Where(package =>
+                            package.Architecture == pkgDetails.Architecture &&
+                                package.Version == pkgDetails.Version &&
+                                    package.PublicKeyToken == pkgDetails.PublicKeyToken &&
+                                        package.Name.Equals(pkgDetails.Name, StringComparison.CurrentCultureIgnoreCase))).FirstOrDefault();
+                    }
+                }
+
+                if (pkg == null) {
+                    pkg = new Package(pkgDetails.Name, pkgDetails.Architecture, pkgDetails.Version, pkgDetails.PublicKeyToken,
+                        pkgDetails.packageId);
+
+                    AddPackage(pkg);
+                }
+
+                if (string.IsNullOrEmpty(pkg.ProductCode)) {
+                    pkg.ProductCode = pkgDetails.packageId;
+                }
+
+                if (pkg.Dependencies.Count == 0) {
+                    pkg.Dependencies.AddRange((IEnumerable<Package>) pkgDetails.dependencies);
+                }
+
+                pkg.LocalPackagePath.Value = localPackagePath;
+
+                pkg.Assemblies.AddRange((IEnumerable<PackageAssemblyInfo>) pkgDetails.assemblies.Values);
+                pkg.Roles.AddRange((IEnumerable<Tuple<PackageRole, string>>) pkgDetails.roles);
+
+                pkg.PolicyMinimumVersion = pkgDetails.policy_min_version;
+                pkg.PolicyMaximumVersion = pkgDetails.policy_max_version;
+                
+                // pkgDetails.displayName
+                pkg.FullDescription = pkgDetails.description;
+                long publishDateTicks;
+                if (Int64.TryParse(pkgDetails.publishDate, out publishDateTicks))
+                {
+                    pkg.PublishDate = new DateTime(publishDateTicks);
+                }
+                pkg.AuthorVersion = pkgDetails.authorVersion;
+                pkg.CanonicalPackageLocation = pkgDetails.originalLocation;
+                pkg.CanonicalFeedLocation = pkgDetails.feedLocation;
+                pkg.Base64IconData = pkgDetails.icon;
+                pkg.SummaryDescription = pkgDetails.summary;
+                pkg.Publisher.Name = pkgDetails.publisherName;
+                pkg.Publisher.Url = pkgDetails.publisherUrl;
+                pkg.Publisher.Email = pkgDetails.publisherEmail;
+
+                pkg.packageHandler = new CoAppMSI();
+
+                return pkg;
+            }
+            catch (InvalidPackageException ipe) {
+                if (ipe.Reason == InvalidReason.NotCoAppMSI) {
+                    _nonCoAppMSIFiles.Add(lookup);
+                }
+                throw;
+            }
+        }
+
+        /// <summary>
+        ///   Returns a list of packages matching a given list of desired packages.
+        /// 
+        ///   This method should be aggressive in locating packages
+        /// </summary>
+        /// <param name = "packageNames"></param>
+        /// <returns></returns>
+        public static Task<IEnumerable<Package>> GetPackagesByName(IEnumerable<string> packageNames, MessageHandlers messageHandlers = null) {
+            return CoTask<IEnumerable<Package>>.Factory.StartNew(() => {
+                var packageFiles = new List<Package>();
+                var unknownPackages = new List<string>();
+
+                foreach (var item in packageNames) {
+                    var currentItem = item;
+                    Recognizer.Recognize(currentItem, ensureLocal: true).ContinueWithParent(antecedent0 => {
+                        try {
+                            var info = antecedent0.Result;
+
+                            if (info.RemoteFile != null) {
+                                PackageManagerMessages.Invoke.DownloadingFile(info.RemoteFile);
+
+                                info.RemoteFile.DownloadProgress.Notification +=
+                                    (progress) => PackageManagerMessages.Invoke.DownloadingFileProgress(info.RemoteFile, progress);
+
+                                info.Recognized.Notification += v => {
+                                    if (info.IsPackageFeed) {
+                                        // we have been given a package feed, and asked to return all the packages from it
+                                        PackageFeed.GetPackageFeedFromLocation(currentItem).ContinueWithParent(antecedent => {
+                                            packageFiles.AddRange(antecedent.Result.FindPackages("*"));
+                                        }).Wait();
+                                    }
+                                    else if (info.IsPackageFile) {
+                                        packageFiles.Add(GetPackage(info.FullPath));
+                                    }
+                                    else {
+                                        unknownPackages.Add(currentItem);
+                                    }
+                                };
+                            }
+                            else if (info.IsPackageFile) {
+                                packageFiles.Add(GetPackage(info.FullPath));
+                            }
+                            else {
+                                unknownPackages.Add(currentItem);
+                            }
+                        }
+                        catch (PackageNotFoundException) {
+                            unknownPackages.Add(item);
+                        }
+                    });
+                }
+
+                Tasklet.WaitforCurrentChildTasks(); // HACK HACK HACK ???
+
+                if (unknownPackages.Count > 0) {
+                    ScanForPackages(unknownPackages);
+
+                    foreach (var item in unknownPackages) {
+                        IEnumerable<Package> possibleMatches;
+                        lock (_packages) {
+                            possibleMatches =
+                                _packages.Match(item + (item.Contains("*") || item.Contains("-") ? "*" : "-*")).HighestPackages();
+                        }
+
+                        if (possibleMatches.Count() == 0) {
+                            throw new PackageNotFoundException(item);
+                        }
+
+                        if (possibleMatches.Count() == 1) {
+                            packageFiles.Add(possibleMatches.First());
+                        }
+                        else {
+                            // for package matching, we only support 1 match for a given unknown.
+                            PackageManagerMessages.Invoke.MultiplePackagesMatch(item, possibleMatches);
+                            throw new OperationCompletedBeforeResultException();
+                        }
+                    }
+                }
+                return packageFiles;
+            }, messageHandlers);
+        }
+
+        /// <summary>
+        ///   Returns a list of installed packages matching a given list of desired packages.
+        /// </summary>
+        /// <param name = "packageNames"></param>
+        /// <returns></returns>
+        public static IEnumerable<Package> GetInstalledPackagesByName(IEnumerable<string> packageNames) {
+            var packageFiles = new List<Package>();
+            var unknownPackages = new List<string>();
+
+            foreach (var item in packageNames) {
+                try {
+                    var info = Recognizer.Recognize(item).Result; // this should be a local file...
+                    if (info.IsPackageFeed) {
+                        // we have been given a package feed, and asked to return all the packages from it
+                        // this lets you ask to uninstall a whole feed (and the only way to get multiple matches 
+                        // from a single parameter.)
+
+                        PackageFeed.GetPackageFeedFromLocation(item).ContinueWithParent(antecedent => {
+                            var feed = antecedent.Result;
+                            packageFiles.AddRange(feed.FindPackages("*").Where(each => each.IsInstalled));
+                        }).Wait();
+                    }
+                    else if (info.IsPackageFile) {
+                        var pkg = GetPackage(item);
+                        if (pkg.IsInstalled) {
+                            packageFiles.Add(GetPackage(item));
+                        }
+                        else {
+                            throw new PackageNotInstalledException(pkg);
+                        }
+                    }
+                    else {
+                        unknownPackages.Add(item);
+                    }
+                }
+                catch (PackageNotFoundException) {
+                    unknownPackages.Add(item);
+                }
+            }
+
+            if (unknownPackages.Count > 0) {
+                ScanForPackages(unknownPackages);
+
+                foreach (var item in unknownPackages) {
+                    var possibleMatches = InstalledPackages.Match(item + (item.Contains("*") || item.Contains("-") ? "*" : "-*"));
+
+                    if (possibleMatches.Count() == 0) {
+                        PackageManagerMessages.Invoke.PackageNotFound(item);
+                        throw new OperationCompletedBeforeResultException();
+                    }
+
+                    if (possibleMatches.Count() == 1) {
+                        packageFiles.Add(possibleMatches.First());
+                    }
+                    else {
+                        // for package matching, we only support 1 match for a given unknown.
+                        PackageManagerMessages.Invoke.MultiplePackagesMatch(item, possibleMatches);
+                        throw new OperationCompletedBeforeResultException();
+                    }
+                }
+            }
+            return packageFiles;
+        }
+
+        // Scan Methods find what they can, empty results are OK.
+
+        internal static IEnumerable<Package> ScanForPackages(IEnumerable<Package> packagesToScanFor) {
+            return packagesToScanFor.Aggregate(Enumerable.Empty<Package>(),
+                (current, package) => current.Union(ScanForPackages(package)).Union(ScanForPackages(package.Dependencies)));
+        }
+
+        internal static IEnumerable<Package> ScanForPackages(IEnumerable<string> packageFilters) {
+            return packageFilters.Aggregate(Enumerable.Empty<Package>(), (current, filter) => current.Union(ScanForPackages(filter)));
+        }
+
+        internal static IEnumerable<Package> ScanForPackages(Package package) {
+            var feeds = _autoFeedLocations.Union(_sessionFeedLocations).Union(_systemFeedLocations);
+            feeds = DoNotScanLocations.Aggregate(feeds,
+                (current, loc) => (from feed in current where !feed.Location.IsWildcardMatch(loc) select feed));
+            return feeds.Aggregate(Enumerable.Empty<Package>(), (current, feed) => current.Union(feed.FindPackages(package)));
+        }
+
+        internal static IEnumerable<Package> ScanForPackages(string packageFilter) {
+            if (!packageFilter.Contains("*")) {
+                packageFilter += "*";
+            }
+
+            var feeds = _autoFeedLocations.Union(_sessionFeedLocations).Union(_systemFeedLocations);
+            feeds = DoNotScanLocations.Aggregate(feeds,
+                (current, loc) => (from feed in current where !feed.Location.IsWildcardMatch(loc) select feed));
+            return feeds.Aggregate(Enumerable.Empty<Package>(), (current, feed) => current.Union(feed.FindPackages(packageFilter)));
+        }
+
+        public static void DumpPackages(IEnumerable<Package> packages = null) {
+            if (packages == null)
+                packages = _packages;
+
+            if (packages.Count() > 0) {
+                Console.WriteLine("\rPackages:");
+                (from pkg in packages
+                 orderby pkg.IsInstalled descending, pkg.Name 
+                        select new {
+                            Name = pkg.Name,
+                            Version = pkg.Version.UInt64VersiontoString(),
+                            Arch = pkg.Architecture,
+                            Publisher = pkg.Publisher.Name,
+                            Local_Path = pkg.LocalPackagePath.Value ?? "(not local)",
+                            Remote_Location = pkg.RemoteLocation.Value != null ? pkg.RemoteLocation.Value.AbsoluteUri : "<unknown>",
+                            Installed = pkg.IsInstalled
+                     } ) .ToTable(Console.BufferWidth).ConsoleOut();
+            }
+            else {
+                Console.WriteLine("\rNo packages.");
+            }
+        }
+
+       
+
+    }
 }