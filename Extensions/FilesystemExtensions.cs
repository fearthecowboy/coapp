﻿//-----------------------------------------------------------------------
// <copyright company="CoApp Project">
//     Original Copyright (c) 2009 Microsoft Corporation. All rights reserved.
//     Changes Copyright (c) 2011 Eric Schultz, 2010  Garrett Serack. All rights reserved.
// </copyright>
// <license>
//     The software is licensed under the Apache 2.0 License (the "License")
//     You may not use the software except in compliance with the License. 
// </license>
//-----------------------------------------------------------------------

// -----------------------------------------------------------------------
// Original Code: 
// (c) 2009 Microsoft Corporation -- All rights reserved
// This code is licensed under the MS-PL
// http://www.opensource.org/licenses/ms-pl.html
// Courtesy of the Open Source Techology Center: http://port25.technet.com
// -----------------------------------------------------------------------

namespace CoApp.Toolkit.Extensions {
    using System;
    using System.Collections.Generic;
    using System.IO;
    using System.Linq;
    using System.Text;
    using System.Text.RegularExpressions;
#if ! COAPP_ENGINE_CORE 
    using Properties;
#endif
    using Exceptions;
    using Win32;

    /// <summary>
    /// Functions related to handling things regarding files and filesystems.
    /// </summary>
    /// <remarks></remarks>
    public static class FilesystemExtensions {
        /// <summary>
        /// a running counter of for funtions wanting to number files with increasing numbers.
        /// </summary>
        private static int _counter;
        /// <summary>
        /// A hashset of strings that has already been fullpath'd 
        /// </summary>
        private static readonly HashSet<string> _fullPathCache = new HashSet<string>();
        
        /// <summary>
        /// the Kernel filename prefix string for paths that should not be interpreted. 
        /// Just nod, and keep goin'
        /// </summary>
        private const string NonInterpretedPathPrefix = @"\??\";

        /// <summary>
        /// regular expression to identify a UNC path returned by the Kernel.
        /// (needed for path normalization for reparse points)
        /// </summary>
        private static readonly Regex _uncPrefixRx = new Regex(@"\\\?\?\\UNC\\");
        /// <summary>
        /// regular expression to match a drive letter in a low level path
        /// (needed for path normalization for reparse points)
        /// </summary>
        private static readonly Regex _drivePrefixRx = new Regex(@"\\\?\?\\[a-z,A-Z]\:\\");
        
        #pragma warning disable 169
        /// <summary>
        /// regular expression to identify a volume mount point 
        /// (needed for path normalization for reparse points)
        /// </summary>
        private static readonly Regex _volumePrefixRx = new Regex(@"\\\?\?\\Volume");
        #pragma warning restore 169

        /// <summary>
        /// Apparently, Eric has gone insane?
        /// NOTE: subject to cleanup.
        /// </summary>
        private static readonly Regex _invalidDoubleWcRx = new Regex(@"\\.+\*\*|\*\*[^\\]+\\|\*\*\\\*\*");


        /// <summary>
        /// Determines if the childPath is a sub path of the rootPath
        /// </summary>
        /// <param name="rootPath">The root path.</param>
        /// <param name="childPath">The child path.</param>
        /// <returns><c>true</c> if [is sub path] [the specified root path]; otherwise, <c>false</c>.</returns>
        /// <remarks></remarks>
        public static bool IsSubPath(this string rootPath, string childPath) {
            return Path.GetFullPath(childPath).StartsWith(Path.GetFullPath(rootPath), StringComparison.CurrentCultureIgnoreCase);
        }

        /// <summary>
        /// Gets the portion of the childPath that is a sub path of the parentPath
        /// Returns string.Empty if the childPath is not a sub path of the parent.
        /// </summary>
        /// <param name="parentPath">The parent path.</param>
        /// <param name="childPath">The child path.</param>
        /// <returns></returns>
        /// <remarks></remarks>
        public static string GetSubPath(this string parentPath, string childPath) {
            var parent = Path.GetFullPath(parentPath);
            var child = Path.GetFullPath(childPath);
            if (child.StartsWith(parent, StringComparison.CurrentCultureIgnoreCase)) {
                return child.Substring(parent.Length).Trim('/', '\\');
            }
            return string.Empty;
        }

        /// <summary>
        /// Changes the file extension to another extension.
        /// </summary>
        /// <param name="currentFilename">The current filename.</param>
        /// <param name="newExtension">The new extension.</param>
        /// <returns></returns>
        /// <remarks></remarks>
        public static string ChangeFileExtensionTo(this string currentFilename, string newExtension) {
            return Path.Combine(Path.GetDirectoryName(currentFilename) ?? "",
                Path.GetFileNameWithoutExtension(currentFilename) + "." + newExtension);
        }

        /// <summary>
        /// Gets the relative path between two paths.
        /// </summary>
        /// <param name="currentDirectory">The current directory.</param>
        /// <param name="pathToMakeRelative">The path to make relative.</param>
        /// <returns></returns>
        /// <remarks></remarks>
        public static string RelativePathTo(this string currentDirectory, string pathToMakeRelative) {
            if (string.IsNullOrEmpty(currentDirectory)) {
                throw new ArgumentNullException("currentDirectory");
            }

            if (string.IsNullOrEmpty(pathToMakeRelative)) {
                throw new ArgumentNullException("pathToMakeRelative");
            }

            currentDirectory = Path.GetFullPath(currentDirectory);
            pathToMakeRelative = Path.GetFullPath(pathToMakeRelative);

            if (!Path.GetPathRoot(currentDirectory).Equals(Path.GetPathRoot(pathToMakeRelative), StringComparison.CurrentCultureIgnoreCase)) {
                return pathToMakeRelative;
            }

            var relativePath = new List<string>();
            var currentDirectoryElements = currentDirectory.Split(Path.DirectorySeparatorChar);
            var pathToMakeRelativeElements = pathToMakeRelative.Split(Path.DirectorySeparatorChar);
            var commonDirectories = 0;

            for (; commonDirectories < Math.Min(currentDirectoryElements.Length, pathToMakeRelativeElements.Length); commonDirectories++) {
                if (
                    !currentDirectoryElements[commonDirectories].Equals(pathToMakeRelativeElements[commonDirectories],
                        StringComparison.CurrentCultureIgnoreCase)) {
                    break;
                }
            }

            for (var index = commonDirectories; index < currentDirectoryElements.Length; index++) {
                if (currentDirectoryElements[index].Length > 0) {
                    relativePath.Add("..");
                }
            }

            for (var index = commonDirectories; index < pathToMakeRelativeElements.Length; index++) {
                relativePath.Add(pathToMakeRelativeElements[index]);
            }

            return string.Join(Path.DirectorySeparatorChar.ToString(), relativePath);
        }

        /// <summary>
        /// Generates a filename based of a template that can contain many different values 
        /// </summary>
        /// <param name="filename">The filename.</param>
        /// <param name="filenameHint">The filename hint.</param>
        /// <returns></returns>
        /// <remarks> 
        /// {filename}  - substitutes for the original
        ///               filename, no extension
        ///     {ext}         original extension
        ///     {folder}    - original folder
        ///     {subfolder} - original folder without leading /
        ///     {count}     - a running count of the files
        ///                   downloaded.
        ///     {date}      - the current date (y-m-d)
        ///     {date-long} - the date in long format
        ///     {time}      - the current time (Hh:mm:ss)
        ///     {time-long} - the current time in long fmt
        ///     {ticks}     - the current timestamp as tics
        /// </remarks>
        public static string GenerateTemplatedFilename(this string filename, string filenameHint) {
            var result = filename;
            
            if (!filenameHint.StartsWith("\\\\")) {
                if (filenameHint.StartsWith("/") || filenameHint.StartsWith("\\")) {
                    filenameHint = Environment.CurrentDirectory.Substring(0, 2) + filenameHint;
                }

                if (filenameHint.IndexOf(":") == -1) {
                    filenameHint = Path.Combine(Environment.CurrentDirectory, filenameHint);
                }
            }

            var uri = new Uri(filenameHint);
            filenameHint = uri.AbsolutePath;

            var localPath = uri.LocalPath.Replace("/", "\\");

            result = result.Replace(@"{filename}", Path.GetFileNameWithoutExtension(localPath));
            result = result.Replace(@"{ext}", Path.GetExtension(localPath));
            result = result.Replace(@"{folder}", Path.GetDirectoryName(localPath));
            var pr = Path.GetPathRoot(localPath);
            if (!string.IsNullOrEmpty(pr)) {
                result = result.Replace(@"{subfolder}", Path.GetDirectoryName(localPath).Remove(0, pr.Length));
            }

            result = result.Replace(@"{count}", "" + _counter++);
            result = result.Replace(@"{date}", DateTime.Now.ToString("yyyy-MM-dd"));
            result = result.Replace(@"{date-long}", DateTime.Now.ToString("MMMM dd YYYY"));
            result = result.Replace(@"{time}", DateTime.Now.ToString("hh-mm-ss"));
            result = result.Replace(@"{time-long}", DateTime.Now.ToString("HH-mm-ss-ffff"));
            result = result.Replace(@"{ticks}", "" + DateTime.Now.Ticks);

            return result;
        }

        /// <summary>
        /// Generates a filename on a somewhat different template.
        /// </summary>
        /// <param name="filename">The filename.</param>
        /// <param name="parameters">The parameters.</param>
        /// <returns></returns>
        /// <remarks>
        /// {date}      - the current date (y-m-d)
        /// {date-long} - the date in long format
        /// {time}      - the current time (Hh:mm:ss)
        /// {time-long} - the current time in long fmt
        /// {ticks}     - the current timestamp as tics
        /// {counter}   - a running counter
        /// </remarks>
        public static string FormatFilename(this string filename, params string[] parameters) {
            var result = filename;
            result = result.Replace(@"{counter}", "" + _counter++);
            result = result.Replace(@"{date}", DateTime.Now.ToString("yyyy-MM-dd"));
            result = result.Replace(@"{date-long}", DateTime.Now.ToString("MMMM dd YYYY"));
            result = result.Replace(@"{time}", DateTime.Now.ToString("hhmmss"));
            result = result.Replace(@"{time-long}", DateTime.Now.ToString("HHmmssffff"));
            result = result.Replace(@"{ticks}", "" + DateTime.Now.Ticks);

            return result.format(parameters);
        }


        /// <summary>
        /// Enumerates files in a directory, smarter than Direcotry.EnumerateFiles (ie, doesn't throw, when it can't access something)
        /// </summary>
        /// <param name="path">The path.</param>
        /// <param name="searchPattern">The search pattern.</param>
        /// <param name="searchOption">The search option.</param>
        /// <param name="skipPathPatterns">The skip path patterns.</param>
        /// <returns></returns>
        /// <remarks></remarks>
        public static IEnumerable<string> DirectoryEnumerateFilesSmarter(this string path, string searchPattern, SearchOption searchOption,
            IEnumerable<string> skipPathPatterns = null) {
            var result = Enumerable.Empty<string>();

            try {
                if (skipPathPatterns != null ? skipPathPatterns.Any(pattern => path.IsWildcardMatch(pattern)) : false) {
                    return result;
                }

                result = Directory.EnumerateFiles(path, searchPattern, SearchOption.TopDirectoryOnly);
            }
            catch {
            }

            if (searchOption == SearchOption.AllDirectories) {
                try {
                    result =
                        result.Union(Directory.EnumerateDirectories(path).Aggregate(result,
                            (current, directory) =>
                                current.Union(DirectoryEnumerateFilesSmarter(directory, searchPattern, SearchOption.AllDirectories))));
                }
                catch {
                }
            }
            return result;
        }



        /// <summary>
        /// A front end to DirectoryEnumerateFilesSmarter that allows for wildcards in the path (and expands it out to a full path first.)
        /// </summary>
        /// <param name="pathMask">The path mask.</param>
        /// <param name="searchOption">The search option.</param>
        /// <returns></returns>
        /// <remarks></remarks>
        public static IEnumerable<string> FindFilesSmarter(this string pathMask, SearchOption searchOption = SearchOption.TopDirectoryOnly) {
            var path = (pathMask.Replace("*", "$$STAR$$").Replace("?", "$$QUERY$$")).Replace("$$STAR$$", "*").Replace("$$QUERY$$", "?").GetFullPath();
            var mask = path.Substring(path.LastIndexOf("\\") + 1);

            path = path.Substring(0, path.LastIndexOf("\\"));
            return path.DirectoryEnumerateFilesSmarter(mask, searchOption);
        }

        /// <summary>
        /// finds matches for a collection of filenames using FindFilesSmarter (above)
        /// </summary>
        /// <param name="pathMasks">The path masks.</param>
        /// <returns></returns>
        /// <remarks></remarks>
        public static IEnumerable<string> FindFilesSmarter(this IEnumerable<string> pathMasks) {
            return pathMasks.Aggregate(Enumerable.Empty<string>(), (current, p) => current.Union(p.FindFilesSmarter()));
        }

#if !COAPP_ENGINE_CORE 
        /// <summary>
        ///   always call IsWildcardMatch with a prefix!!!!
        /// </summary>
        /// <param name = "pathMask"></param>
        /// <param name = "pathPrefix"></param>
        /// <returns></returns>
        public static IEnumerable<string> FindFilesSmarterComplex(this string pathMask, string pathPrefix = null) {
            //pathMask safety
            if (String.IsNullOrEmpty(pathMask)) {
                return FindFilesSmarterComplex(pathPrefix);
            }
            if (_invalidDoubleWcRx.IsMatch(pathMask)) {
                throw new ArgumentException(Resources.Invalid_WildcardPath.format(pathMask));
            }


            pathPrefix = String.IsNullOrEmpty(pathPrefix) ? Directory.GetCurrentDirectory() : pathPrefix;

            pathMask = pathMask.Replace("/", "\\");
            var nextPart = pathMask.GetNextPart();
            var onLastPart = nextPart.Item2 == "";

            if (nextPart.Item1 == "**") {
                if (onLastPart) {
                    //we just get every file from here on down

                    return Directory.EnumerateFiles(pathPrefix, "*", SearchOption.AllDirectories);
                }
                else {
                    var partAfterWildcard = nextPart.Item2.GetNextPart();

                    var nextPartIsLast = partAfterWildcard.Item2 == "";

                    if (nextPartIsLast) {
                        return Directory.EnumerateFiles(pathPrefix, partAfterWildcard.Item1, SearchOption.AllDirectories).
                            Aggregate(Enumerable.Empty<string>(),
                                (output, d) => output.Concat(pathPrefix.RelativePathTo(d).FindFilesSmarterComplex(pathPrefix)));
                    }
                    var dirs = Directory.EnumerateDirectories(pathPrefix, partAfterWildcard.Item1, SearchOption.AllDirectories);

                    return dirs.
                        Aggregate(Enumerable.Empty<string>(),
                            (output, d) =>
                                output.Concat(
                                    (pathPrefix.RelativePathTo(d) + "\\" + partAfterWildcard.Item2).FindFilesSmarterComplex(pathPrefix)));
                }
            }
            if (nextPart.Item1.Contains("*")) {
                if (onLastPart) {
                    return Directory.EnumerateFiles(pathPrefix, nextPart.Item1).
                        Aggregate(Enumerable.Empty<string>(),
                            (output, d) => output.Concat(Path.GetFileName(d).FindFilesSmarterComplex(pathPrefix)));
                }
                var dirs = Directory.EnumerateDirectories(pathPrefix, nextPart.Item1);

                return dirs.
                    Aggregate(Enumerable.Empty<string>(),
                        (output, d) => output.Concat((Path.GetFileName(d) + "\\" + nextPart.Item2).FindFilesSmarterComplex(pathPrefix)));
            }
            //recursively keep going
            var newPathPrefix = pathPrefix;

            if (!String.IsNullOrEmpty(nextPart.Item1)) {
                newPathPrefix += "\\" + nextPart.Item1;
            }

            if (onLastPart) {
                return File.Exists(newPathPrefix) ? newPathPrefix.SingleItemAsEnumerable() : Enumerable.Empty<string>();
            }
            return Directory.Exists(newPathPrefix)
                ? nextPart.Item2.FindFilesSmarterComplex(newPathPrefix)
                : Enumerable.Empty<string>();
        }

        public static IEnumerable<string> FindFilesSmarterComplex(this IEnumerable<string> pathMasks) {
            return pathMasks.Aggregate(Enumerable.Empty<string>(), (current, p) => current.Union(p.FindFilesSmarterComplex()));
        }
#endif

        /// <summary>
        /// Gets the name of a file minus it's extension, ie: if the file name is "test.exe", returns "test".
        /// </summary>
        /// <param name="fi">The fi.</param>
        /// <returns></returns>
        /// <remarks></remarks>
        public static string NameWithoutExt(this FileInfo fi) {
            return fi.Name.Remove(fi.Name.Length - fi.Extension.Length);
        }

        /// <summary>
        /// Directories the exists and is accessible.
        /// </summary>
        /// <param name="path">The path.</param>
        /// <returns></returns>
        /// <remarks></remarks>
        public static bool DirectoryExistsAndIsAccessible(this string path) {
            try {
                return Directory.Exists(path);
            }
            catch {
            }
            return false;
        }

        /// <summary>
        /// Writes all bytes from the contents of a memorystream to file (as a binary file).
        /// </summary>
        /// <param name="ms">The ms.</param>
        /// <param name="path">The path.</param>
        /// <remarks></remarks>
        public static void WriteAllBytesToFile(this MemoryStream ms, string path) {
            if (string.IsNullOrEmpty(path)) {
                throw new ArgumentNullException("path", "Invalid Path");
            }

            using (var stream = new FileStream(path, FileMode.Create, FileAccess.Write, FileShare.Read)) {
                stream.Write(ms.GetBuffer(), 0, (int) ms.Length);
            }
        }

        /// <summary>
        /// Reads the contents of a file into a memory stream.
        /// </summary>
        /// <param name="ms">The ms.</param>
        /// <param name="path">The path.</param>
        /// <remarks></remarks>
        public static void ReadAllBytesFromFile(this MemoryStream ms, string path) {
            if (string.IsNullOrEmpty(path)) {
                throw new ArgumentNullException("path", "Invalid Path");
            }

            using (var stream = new FileStream(path, FileMode.Open, FileAccess.Read, FileShare.Read)) {
                ms.SetLength(stream.Length);
                stream.Read(ms.GetBuffer(), 0, (int) stream.Length);
            }
        }

        /// <summary>
        /// Tries the hard to delete file.
        /// 
        /// This will try to delete a file.
        /// Failing that, it will move the file out to a temp location and mark it for deletion on reboot.
        /// </summary>
        /// <param name="filename">The filename.</param>
        /// <remarks></remarks>
        public static void TryHardToDeleteFile(this string filename) {
            if (File.Exists(filename)) {
                try {
                    File.Delete(filename);
                }
                catch {
                    // didn't take, eh?
                }
            }

            if (File.Exists(filename)) {
                try {
                    // move the file to the tmp folder (which can be done even if locked)
                    // and tell the OS to remove it next reboot.
                    var tmpFilename = Path.GetTempFileName();
                    File.Delete(tmpFilename);
                    File.Move(filename, tmpFilename);
                    Kernel32.MoveFileEx(File.Exists(tmpFilename) ? tmpFilename : filename, null,
                        MoveFileFlags.MOVEFILE_DELAY_UNTIL_REBOOT);
                }
                catch {
                    // really. Hmmm. 
                }
            }
        }

        /// <summary>
        /// Tries the hard to delete directory.
        /// 
        /// If it can't, it will move the folder and mark it for deletion on reboot.
        /// </summary>
        /// <param name="directoryName">Name of the directory.</param>
        /// <remarks></remarks>
        public static void TryHardToDeleteDirectory(this string directoryName) {
            if (Directory.Exists(directoryName)) {
                try {
                    Directory.Delete(directoryName);
                }
                catch {
                    // didn't take, eh?
                }
            }

            if (File.Exists(directoryName)) {
                try {
                    // move the folder to the tmp folder (which can be done even if locked)
                    // and tell the OS to remove it next reboot.
                    var tmpFilename = Path.GetTempFileName();
                    File.Delete(tmpFilename);
                    Directory.Move(directoryName, tmpFilename);
                    Kernel32.MoveFileEx(Directory.Exists(tmpFilename) ? tmpFilename : directoryName, null,
                        MoveFileFlags.MOVEFILE_DELAY_UNTIL_REBOOT);
                }
                catch {
                    // really. Hmmm. 
                }
            }
        }

        /// <summary>
        /// Writes the whole byte array to a filestream. (lazy!)
        /// </summary>
        /// <param name="fileStream">The file stream.</param>
        /// <param name="data">The data.</param>
        /// <returns></returns>
        /// <remarks></remarks>
        public static int Write(this FileStream fileStream, byte[] data) {
            fileStream.Write(data, 0, data.Length);
            return data.Length;
        }

        /// <summary>
        /// Returns the full path of a string.
        /// 
        /// Short circuts the process if the string is a known full path already.
        /// (ie, the result of a preivious GetFullPath())
        /// </summary>
        /// <param name="path">The path.</param>
        /// <returns></returns>
        /// <remarks></remarks>
        public static string GetFullPath(this string path) {
            if (_fullPathCache.Contains(path)) {
                return path;
            }
            try {
                path = Path.GetFullPath(path.Trim('"'));
                _fullPathCache.Add(path);
            }
            catch {
            }
            return path;
        }

        /// <summary>
        /// Translates paths starting with \??\ to regular paths.
        /// </summary>
        /// <param name="path">The path.</param>
        /// <returns></returns>
        /// <remarks></remarks>
        public static string NormalizePath(this string path) {
            if (path.StartsWith(NonInterpretedPathPrefix)) {
                if (_uncPrefixRx.Match(path).Success) {
                    path = _uncPrefixRx.Replace(path, @"\\");
                }

                if (_drivePrefixRx.Match(path).Success) {
                    path = path.Replace(NonInterpretedPathPrefix, "");
                }
            }
            if (path.EndsWith("\\")) {
                var couldBeFilePath = path.Substring(0, path.Length - 1);
                if (File.Exists(couldBeFilePath)) {
                    path = couldBeFilePath;
                }
            }

            return path;
        }

        /// <summary>
        /// This takes a string that is representative of a filename 
        /// and tries to create a path that can be considered the 'canonical' path.
        /// 
        /// path on drives that are mapped as remote shares are rewritten as their \\server\share\path 
        /// </summary>
        /// <returns></returns>
        public static string CanonicalizePath(this string path, bool IsPotentiallyRelativePath = true) {
            Uri pathUri = null;
            try {
                pathUri = new Uri(path);
                if( !pathUri.IsFile ) {
                    // perhaps try getting the fullpath
                    try {
                        pathUri = new Uri(path.GetFullPath());
                    } catch {
                        throw new PathIsNotFileUriException(path, pathUri);    
                    }
                }
                
                // is this a unc path?
                if( string.IsNullOrEmpty(pathUri.Host)) {
                    // no, this is a drive:\path path
                    // use API to resolve out the drive letter to see if it is a remote 
                    var drive = pathUri.Segments[1].Replace('/','\\'); // the zero segment is always just '/' 

                    var sb = new StringBuilder(512);
                    var size = sb.Capacity;

                    var error = MPR.WNetGetConnection(drive, sb, ref size);
                    if (error == 0) {
                        if( pathUri.Segments.Length > 2 ) {
                            return pathUri.Segments.Skip(2).Aggregate(sb.ToString().Trim(), (current, item) => current + item);
                        }
                    }
                }
                // not a remote (or resovably-remote) path or 
                // it is already a path that is in it's correct form (via localpath)
                return pathUri.LocalPath;
            }
            catch(UriFormatException) {
                // we could try to see if it is a relative path...
                if( IsPotentiallyRelativePath) {
                    return CanonicalizePath(path.GetFullPath(), false);
                }
                throw new ArgumentException("specified path can not be resolved as a file name or path (unc, url, localpath)", path);
            }

        }

        /// <summary>
        /// Gets the next part.
        /// 
        /// Note: Make Eric document this?
        /// </summary>
        /// <param name="path">The path.</param>
        /// <returns></returns>
        /// <remarks></remarks>
        private static Tuple<string, string> GetNextPart(this string path) {
            var indexOfSlash = path.IndexOf('\\');
            return indexOfSlash == -1 ? new Tuple<string, string>(path, "") : 
                new Tuple<string, string>(path.Substring(0, indexOfSlash), path.Substring(indexOfSlash + 1));
        }

        /// <summary>
        /// Replaces Unix style file path separators (/) with Windows style (\).
        /// </summary>
        /// <param name="filepath">The filepath.</param>
        /// <returns></returns>
        /// <remarks></remarks>
        public static string FixFilepathSlashes(this string filepath)
        {
            return filepath.Replace(@"/", @"\");
        }


        /// <summary>
        /// Tells whether a given path is a simple subpath.
        /// A simple subpath has the following characteristics:
        /// - No drive letter or colon
        /// - Does not start with a slash
        /// - Does not contain any path part sections consisting of just "." or ".."
        /// - Does not contain wildcards
        /// </summary>
        /// <param name="path">the path to check</param>
        /// <returns>True if it is a simple subpath, false otherwise.</returns>
        /// <remarks></remarks>
        public static bool IsSimpleSubPath(this string path)
        {
            var temp = path.FixFilepathSlashes();
            if (temp.Contains(":") || temp.Contains("*"))
                return false;
            if (temp.StartsWith(@"\"))
                return false;
            var pathParts = temp.Split('\\');
            if (pathParts.Any((i) => i == ".." || i == "."))
                return false;

            return true;
        }

<<<<<<< HEAD

        public static IEnumerable<string> GetMinimalPaths(this IEnumerable<string> paths) {
=======
        public static string EnsureFileIsLocal(this string filename, string localFolder= null) {
            localFolder = localFolder ?? Path.GetTempPath();
            var fullpath = filename.CanonicalizePath();

            if (File.Exists(fullpath)) {
                if (fullpath.StartsWith(@"\\")) {
                    var localCopy = Path.Combine(localFolder, Path.GetFileName(fullpath));
                    File.Copy(fullpath, localCopy);
                    return localCopy;
                }
                return fullpath;
            }
            return null;
        }

        public static string CanonicalizePathIfLocalAndExists(this string filename) {
            if (string.IsNullOrEmpty(filename)) {
                return null;
            }

            try {
                var fullpath = filename.CanonicalizePath();
                if( !fullpath.StartsWith(@"\\") && File.Exists(fullpath) ) {
                    return fullpath;
                } 
            }
            catch {
            }
            return null;
        }

        public static bool FileIsLocalAndExists(this string filename) {
            return !string.IsNullOrEmpty(CanonicalizePathIfLocalAndExists(filename));
        }

        public static IEnumerable<string> GetMinimalPaths( this IEnumerable<string> paths ) {
>>>>>>> b5ce0376
            if (paths.Any() && paths.Skip(1).Any()) {
                IEnumerable<IEnumerable<string>> newPaths = paths.Select(each => each.GetFullPath()).Select(each => each.Split('\\'));
                while (newPaths.All(each => each.FirstOrDefault() == newPaths.FirstOrDefault().FirstOrDefault())) {
                    newPaths = newPaths.Select(each => each.Skip(1));
                }
                return newPaths.Select(each => each.Aggregate((current, value) => current + "\\" + value));
            }
            return paths.Select(Path.GetFileName);
        }
    }
}<|MERGE_RESOLUTION|>--- conflicted
+++ resolved
@@ -1,731 +1,727 @@
-﻿//-----------------------------------------------------------------------
-// <copyright company="CoApp Project">
-//     Original Copyright (c) 2009 Microsoft Corporation. All rights reserved.
-//     Changes Copyright (c) 2011 Eric Schultz, 2010  Garrett Serack. All rights reserved.
-// </copyright>
-// <license>
-//     The software is licensed under the Apache 2.0 License (the "License")
-//     You may not use the software except in compliance with the License. 
-// </license>
-//-----------------------------------------------------------------------
+﻿//-----------------------------------------------------------------------
+// <copyright company="CoApp Project">
+//     Original Copyright (c) 2009 Microsoft Corporation. All rights reserved.
+//     Changes Copyright (c) 2011 Eric Schultz, 2010  Garrett Serack. All rights reserved.
+// </copyright>
+// <license>
+//     The software is licensed under the Apache 2.0 License (the "License")
+//     You may not use the software except in compliance with the License. 
+// </license>
+//-----------------------------------------------------------------------
+
+// -----------------------------------------------------------------------
+// Original Code: 
+// (c) 2009 Microsoft Corporation -- All rights reserved
+// This code is licensed under the MS-PL
+// http://www.opensource.org/licenses/ms-pl.html
+// Courtesy of the Open Source Techology Center: http://port25.technet.com
+// -----------------------------------------------------------------------
+
+namespace CoApp.Toolkit.Extensions {
+    using System;
+    using System.Collections.Generic;
+    using System.IO;
+    using System.Linq;
+    using System.Text;
+    using System.Text.RegularExpressions;
+#if ! COAPP_ENGINE_CORE 
+    using Properties;
+#endif
+    using Exceptions;
+    using Win32;
+
+    /// <summary>
+    /// Functions related to handling things regarding files and filesystems.
+    /// </summary>
+    /// <remarks></remarks>
+    public static class FilesystemExtensions {
+        /// <summary>
+        /// a running counter of for funtions wanting to number files with increasing numbers.
+        /// </summary>
+        private static int _counter;
+        /// <summary>
+        /// A hashset of strings that has already been fullpath'd 
+        /// </summary>
+        private static readonly HashSet<string> _fullPathCache = new HashSet<string>();
+        
+        /// <summary>
+        /// the Kernel filename prefix string for paths that should not be interpreted. 
+        /// Just nod, and keep goin'
+        /// </summary>
+        private const string NonInterpretedPathPrefix = @"\??\";
+
+        /// <summary>
+        /// regular expression to identify a UNC path returned by the Kernel.
+        /// (needed for path normalization for reparse points)
+        /// </summary>
+        private static readonly Regex _uncPrefixRx = new Regex(@"\\\?\?\\UNC\\");
+        /// <summary>
+        /// regular expression to match a drive letter in a low level path
+        /// (needed for path normalization for reparse points)
+        /// </summary>
+        private static readonly Regex _drivePrefixRx = new Regex(@"\\\?\?\\[a-z,A-Z]\:\\");
+        
+        #pragma warning disable 169
+        /// <summary>
+        /// regular expression to identify a volume mount point 
+        /// (needed for path normalization for reparse points)
+        /// </summary>
+        private static readonly Regex _volumePrefixRx = new Regex(@"\\\?\?\\Volume");
+        #pragma warning restore 169
+
+        /// <summary>
+        /// Apparently, Eric has gone insane?
+        /// NOTE: subject to cleanup.
+        /// </summary>
+        private static readonly Regex _invalidDoubleWcRx = new Regex(@"\\.+\*\*|\*\*[^\\]+\\|\*\*\\\*\*");
+
+
+        /// <summary>
+        /// Determines if the childPath is a sub path of the rootPath
+        /// </summary>
+        /// <param name="rootPath">The root path.</param>
+        /// <param name="childPath">The child path.</param>
+        /// <returns><c>true</c> if [is sub path] [the specified root path]; otherwise, <c>false</c>.</returns>
+        /// <remarks></remarks>
+        public static bool IsSubPath(this string rootPath, string childPath) {
+            return Path.GetFullPath(childPath).StartsWith(Path.GetFullPath(rootPath), StringComparison.CurrentCultureIgnoreCase);
+        }
+
+        /// <summary>
+        /// Gets the portion of the childPath that is a sub path of the parentPath
+        /// Returns string.Empty if the childPath is not a sub path of the parent.
+        /// </summary>
+        /// <param name="parentPath">The parent path.</param>
+        /// <param name="childPath">The child path.</param>
+        /// <returns></returns>
+        /// <remarks></remarks>
+        public static string GetSubPath(this string parentPath, string childPath) {
+            var parent = Path.GetFullPath(parentPath);
+            var child = Path.GetFullPath(childPath);
+            if (child.StartsWith(parent, StringComparison.CurrentCultureIgnoreCase)) {
+                return child.Substring(parent.Length).Trim('/', '\\');
+            }
+            return string.Empty;
+        }
+
+        /// <summary>
+        /// Changes the file extension to another extension.
+        /// </summary>
+        /// <param name="currentFilename">The current filename.</param>
+        /// <param name="newExtension">The new extension.</param>
+        /// <returns></returns>
+        /// <remarks></remarks>
+        public static string ChangeFileExtensionTo(this string currentFilename, string newExtension) {
+            return Path.Combine(Path.GetDirectoryName(currentFilename) ?? "",
+                Path.GetFileNameWithoutExtension(currentFilename) + "." + newExtension);
+        }
+
+        /// <summary>
+        /// Gets the relative path between two paths.
+        /// </summary>
+        /// <param name="currentDirectory">The current directory.</param>
+        /// <param name="pathToMakeRelative">The path to make relative.</param>
+        /// <returns></returns>
+        /// <remarks></remarks>
+        public static string RelativePathTo(this string currentDirectory, string pathToMakeRelative) {
+            if (string.IsNullOrEmpty(currentDirectory)) {
+                throw new ArgumentNullException("currentDirectory");
+            }
+
+            if (string.IsNullOrEmpty(pathToMakeRelative)) {
+                throw new ArgumentNullException("pathToMakeRelative");
+            }
+
+            currentDirectory = Path.GetFullPath(currentDirectory);
+            pathToMakeRelative = Path.GetFullPath(pathToMakeRelative);
+
+            if (!Path.GetPathRoot(currentDirectory).Equals(Path.GetPathRoot(pathToMakeRelative), StringComparison.CurrentCultureIgnoreCase)) {
+                return pathToMakeRelative;
+            }
+
+            var relativePath = new List<string>();
+            var currentDirectoryElements = currentDirectory.Split(Path.DirectorySeparatorChar);
+            var pathToMakeRelativeElements = pathToMakeRelative.Split(Path.DirectorySeparatorChar);
+            var commonDirectories = 0;
+
+            for (; commonDirectories < Math.Min(currentDirectoryElements.Length, pathToMakeRelativeElements.Length); commonDirectories++) {
+                if (
+                    !currentDirectoryElements[commonDirectories].Equals(pathToMakeRelativeElements[commonDirectories],
+                        StringComparison.CurrentCultureIgnoreCase)) {
+                    break;
+                }
+            }
+
+            for (var index = commonDirectories; index < currentDirectoryElements.Length; index++) {
+                if (currentDirectoryElements[index].Length > 0) {
+                    relativePath.Add("..");
+                }
+            }
+
+            for (var index = commonDirectories; index < pathToMakeRelativeElements.Length; index++) {
+                relativePath.Add(pathToMakeRelativeElements[index]);
+            }
+
+            return string.Join(Path.DirectorySeparatorChar.ToString(), relativePath);
+        }
+
+        /// <summary>
+        /// Generates a filename based of a template that can contain many different values 
+        /// </summary>
+        /// <param name="filename">The filename.</param>
+        /// <param name="filenameHint">The filename hint.</param>
+        /// <returns></returns>
+        /// <remarks> 
+        /// {filename}  - substitutes for the original
+        ///               filename, no extension
+        ///     {ext}         original extension
+        ///     {folder}    - original folder
+        ///     {subfolder} - original folder without leading /
+        ///     {count}     - a running count of the files
+        ///                   downloaded.
+        ///     {date}      - the current date (y-m-d)
+        ///     {date-long} - the date in long format
+        ///     {time}      - the current time (Hh:mm:ss)
+        ///     {time-long} - the current time in long fmt
+        ///     {ticks}     - the current timestamp as tics
+        /// </remarks>
+        public static string GenerateTemplatedFilename(this string filename, string filenameHint) {
+            var result = filename;
+            
+            if (!filenameHint.StartsWith("\\\\")) {
+                if (filenameHint.StartsWith("/") || filenameHint.StartsWith("\\")) {
+                    filenameHint = Environment.CurrentDirectory.Substring(0, 2) + filenameHint;
+                }
+
+                if (filenameHint.IndexOf(":") == -1) {
+                    filenameHint = Path.Combine(Environment.CurrentDirectory, filenameHint);
+                }
+            }
+
+            var uri = new Uri(filenameHint);
+            filenameHint = uri.AbsolutePath;
+
+            var localPath = uri.LocalPath.Replace("/", "\\");
+
+            result = result.Replace(@"{filename}", Path.GetFileNameWithoutExtension(localPath));
+            result = result.Replace(@"{ext}", Path.GetExtension(localPath));
+            result = result.Replace(@"{folder}", Path.GetDirectoryName(localPath));
+            var pr = Path.GetPathRoot(localPath);
+            if (!string.IsNullOrEmpty(pr)) {
+                result = result.Replace(@"{subfolder}", Path.GetDirectoryName(localPath).Remove(0, pr.Length));
+            }
+
+            result = result.Replace(@"{count}", "" + _counter++);
+            result = result.Replace(@"{date}", DateTime.Now.ToString("yyyy-MM-dd"));
+            result = result.Replace(@"{date-long}", DateTime.Now.ToString("MMMM dd YYYY"));
+            result = result.Replace(@"{time}", DateTime.Now.ToString("hh-mm-ss"));
+            result = result.Replace(@"{time-long}", DateTime.Now.ToString("HH-mm-ss-ffff"));
+            result = result.Replace(@"{ticks}", "" + DateTime.Now.Ticks);
+
+            return result;
+        }
+
+        /// <summary>
+        /// Generates a filename on a somewhat different template.
+        /// </summary>
+        /// <param name="filename">The filename.</param>
+        /// <param name="parameters">The parameters.</param>
+        /// <returns></returns>
+        /// <remarks>
+        /// {date}      - the current date (y-m-d)
+        /// {date-long} - the date in long format
+        /// {time}      - the current time (Hh:mm:ss)
+        /// {time-long} - the current time in long fmt
+        /// {ticks}     - the current timestamp as tics
+        /// {counter}   - a running counter
+        /// </remarks>
+        public static string FormatFilename(this string filename, params string[] parameters) {
+            var result = filename;
+            result = result.Replace(@"{counter}", "" + _counter++);
+            result = result.Replace(@"{date}", DateTime.Now.ToString("yyyy-MM-dd"));
+            result = result.Replace(@"{date-long}", DateTime.Now.ToString("MMMM dd YYYY"));
+            result = result.Replace(@"{time}", DateTime.Now.ToString("hhmmss"));
+            result = result.Replace(@"{time-long}", DateTime.Now.ToString("HHmmssffff"));
+            result = result.Replace(@"{ticks}", "" + DateTime.Now.Ticks);
+
+            return result.format(parameters);
+        }
+
+
+        /// <summary>
+        /// Enumerates files in a directory, smarter than Direcotry.EnumerateFiles (ie, doesn't throw, when it can't access something)
+        /// </summary>
+        /// <param name="path">The path.</param>
+        /// <param name="searchPattern">The search pattern.</param>
+        /// <param name="searchOption">The search option.</param>
+        /// <param name="skipPathPatterns">The skip path patterns.</param>
+        /// <returns></returns>
+        /// <remarks></remarks>
+        public static IEnumerable<string> DirectoryEnumerateFilesSmarter(this string path, string searchPattern, SearchOption searchOption,
+            IEnumerable<string> skipPathPatterns = null) {
+            var result = Enumerable.Empty<string>();
+
+            try {
+                if (skipPathPatterns != null ? skipPathPatterns.Any(pattern => path.IsWildcardMatch(pattern)) : false) {
+                    return result;
+                }
+
+                result = Directory.EnumerateFiles(path, searchPattern, SearchOption.TopDirectoryOnly);
+            }
+            catch {
+            }
+
+            if (searchOption == SearchOption.AllDirectories) {
+                try {
+                    result =
+                        result.Union(Directory.EnumerateDirectories(path).Aggregate(result,
+                            (current, directory) =>
+                                current.Union(DirectoryEnumerateFilesSmarter(directory, searchPattern, SearchOption.AllDirectories))));
+                }
+                catch {
+                }
+            }
+            return result;
+        }
+
+
+
+        /// <summary>
+        /// A front end to DirectoryEnumerateFilesSmarter that allows for wildcards in the path (and expands it out to a full path first.)
+        /// </summary>
+        /// <param name="pathMask">The path mask.</param>
+        /// <param name="searchOption">The search option.</param>
+        /// <returns></returns>
+        /// <remarks></remarks>
+        public static IEnumerable<string> FindFilesSmarter(this string pathMask, SearchOption searchOption = SearchOption.TopDirectoryOnly) {
+            var path = (pathMask.Replace("*", "$$STAR$$").Replace("?", "$$QUERY$$")).Replace("$$STAR$$", "*").Replace("$$QUERY$$", "?").GetFullPath();
+            var mask = path.Substring(path.LastIndexOf("\\") + 1);
+
+            path = path.Substring(0, path.LastIndexOf("\\"));
+            return path.DirectoryEnumerateFilesSmarter(mask, searchOption);
+        }
+
+        /// <summary>
+        /// finds matches for a collection of filenames using FindFilesSmarter (above)
+        /// </summary>
+        /// <param name="pathMasks">The path masks.</param>
+        /// <returns></returns>
+        /// <remarks></remarks>
+        public static IEnumerable<string> FindFilesSmarter(this IEnumerable<string> pathMasks) {
+            return pathMasks.Aggregate(Enumerable.Empty<string>(), (current, p) => current.Union(p.FindFilesSmarter()));
+        }
+
+#if !COAPP_ENGINE_CORE 
+        /// <summary>
+        ///   always call IsWildcardMatch with a prefix!!!!
+        /// </summary>
+        /// <param name = "pathMask"></param>
+        /// <param name = "pathPrefix"></param>
+        /// <returns></returns>
+        public static IEnumerable<string> FindFilesSmarterComplex(this string pathMask, string pathPrefix = null) {
+            //pathMask safety
+            if (String.IsNullOrEmpty(pathMask)) {
+                return FindFilesSmarterComplex(pathPrefix);
+            }
+            if (_invalidDoubleWcRx.IsMatch(pathMask)) {
+                throw new ArgumentException(Resources.Invalid_WildcardPath.format(pathMask));
+            }
+
+
+            pathPrefix = String.IsNullOrEmpty(pathPrefix) ? Directory.GetCurrentDirectory() : pathPrefix;
+
+            pathMask = pathMask.Replace("/", "\\");
+            var nextPart = pathMask.GetNextPart();
+            var onLastPart = nextPart.Item2 == "";
+
+            if (nextPart.Item1 == "**") {
+                if (onLastPart) {
+                    //we just get every file from here on down
+
+                    return Directory.EnumerateFiles(pathPrefix, "*", SearchOption.AllDirectories);
+                }
+                else {
+                    var partAfterWildcard = nextPart.Item2.GetNextPart();
+
+                    var nextPartIsLast = partAfterWildcard.Item2 == "";
+
+                    if (nextPartIsLast) {
+                        return Directory.EnumerateFiles(pathPrefix, partAfterWildcard.Item1, SearchOption.AllDirectories).
+                            Aggregate(Enumerable.Empty<string>(),
+                                (output, d) => output.Concat(pathPrefix.RelativePathTo(d).FindFilesSmarterComplex(pathPrefix)));
+                    }
+                    var dirs = Directory.EnumerateDirectories(pathPrefix, partAfterWildcard.Item1, SearchOption.AllDirectories);
+
+                    return dirs.
+                        Aggregate(Enumerable.Empty<string>(),
+                            (output, d) =>
+                                output.Concat(
+                                    (pathPrefix.RelativePathTo(d) + "\\" + partAfterWildcard.Item2).FindFilesSmarterComplex(pathPrefix)));
+                }
+            }
+            if (nextPart.Item1.Contains("*")) {
+                if (onLastPart) {
+                    return Directory.EnumerateFiles(pathPrefix, nextPart.Item1).
+                        Aggregate(Enumerable.Empty<string>(),
+                            (output, d) => output.Concat(Path.GetFileName(d).FindFilesSmarterComplex(pathPrefix)));
+                }
+                var dirs = Directory.EnumerateDirectories(pathPrefix, nextPart.Item1);
+
+                return dirs.
+                    Aggregate(Enumerable.Empty<string>(),
+                        (output, d) => output.Concat((Path.GetFileName(d) + "\\" + nextPart.Item2).FindFilesSmarterComplex(pathPrefix)));
+            }
+            //recursively keep going
+            var newPathPrefix = pathPrefix;
+
+            if (!String.IsNullOrEmpty(nextPart.Item1)) {
+                newPathPrefix += "\\" + nextPart.Item1;
+            }
+
+            if (onLastPart) {
+                return File.Exists(newPathPrefix) ? newPathPrefix.SingleItemAsEnumerable() : Enumerable.Empty<string>();
+            }
+            return Directory.Exists(newPathPrefix)
+                ? nextPart.Item2.FindFilesSmarterComplex(newPathPrefix)
+                : Enumerable.Empty<string>();
+        }
+
+        public static IEnumerable<string> FindFilesSmarterComplex(this IEnumerable<string> pathMasks) {
+            return pathMasks.Aggregate(Enumerable.Empty<string>(), (current, p) => current.Union(p.FindFilesSmarterComplex()));
+        }
+#endif
+
+        /// <summary>
+        /// Gets the name of a file minus it's extension, ie: if the file name is "test.exe", returns "test".
+        /// </summary>
+        /// <param name="fi">The fi.</param>
+        /// <returns></returns>
+        /// <remarks></remarks>
+        public static string NameWithoutExt(this FileInfo fi) {
+            return fi.Name.Remove(fi.Name.Length - fi.Extension.Length);
+        }
+
+        /// <summary>
+        /// Directories the exists and is accessible.
+        /// </summary>
+        /// <param name="path">The path.</param>
+        /// <returns></returns>
+        /// <remarks></remarks>
+        public static bool DirectoryExistsAndIsAccessible(this string path) {
+            try {
+                return Directory.Exists(path);
+            }
+            catch {
+            }
+            return false;
+        }
+
+        /// <summary>
+        /// Writes all bytes from the contents of a memorystream to file (as a binary file).
+        /// </summary>
+        /// <param name="ms">The ms.</param>
+        /// <param name="path">The path.</param>
+        /// <remarks></remarks>
+        public static void WriteAllBytesToFile(this MemoryStream ms, string path) {
+            if (string.IsNullOrEmpty(path)) {
+                throw new ArgumentNullException("path", "Invalid Path");
+            }
+
+            using (var stream = new FileStream(path, FileMode.Create, FileAccess.Write, FileShare.Read)) {
+                stream.Write(ms.GetBuffer(), 0, (int) ms.Length);
+            }
+        }
+
+        /// <summary>
+        /// Reads the contents of a file into a memory stream.
+        /// </summary>
+        /// <param name="ms">The ms.</param>
+        /// <param name="path">The path.</param>
+        /// <remarks></remarks>
+        public static void ReadAllBytesFromFile(this MemoryStream ms, string path) {
+            if (string.IsNullOrEmpty(path)) {
+                throw new ArgumentNullException("path", "Invalid Path");
+            }
+
+            using (var stream = new FileStream(path, FileMode.Open, FileAccess.Read, FileShare.Read)) {
+                ms.SetLength(stream.Length);
+                stream.Read(ms.GetBuffer(), 0, (int) stream.Length);
+            }
+        }
+
+        /// <summary>
+        /// Tries the hard to delete file.
+        /// 
+        /// This will try to delete a file.
+        /// Failing that, it will move the file out to a temp location and mark it for deletion on reboot.
+        /// </summary>
+        /// <param name="filename">The filename.</param>
+        /// <remarks></remarks>
+        public static void TryHardToDeleteFile(this string filename) {
+            if (File.Exists(filename)) {
+                try {
+                    File.Delete(filename);
+                }
+                catch {
+                    // didn't take, eh?
+                }
+            }
+
+            if (File.Exists(filename)) {
+                try {
+                    // move the file to the tmp folder (which can be done even if locked)
+                    // and tell the OS to remove it next reboot.
+                    var tmpFilename = Path.GetTempFileName();
+                    File.Delete(tmpFilename);
+                    File.Move(filename, tmpFilename);
+                    Kernel32.MoveFileEx(File.Exists(tmpFilename) ? tmpFilename : filename, null,
+                        MoveFileFlags.MOVEFILE_DELAY_UNTIL_REBOOT);
+                }
+                catch {
+                    // really. Hmmm. 
+                }
+            }
+        }
+
+        /// <summary>
+        /// Tries the hard to delete directory.
+        /// 
+        /// If it can't, it will move the folder and mark it for deletion on reboot.
+        /// </summary>
+        /// <param name="directoryName">Name of the directory.</param>
+        /// <remarks></remarks>
+        public static void TryHardToDeleteDirectory(this string directoryName) {
+            if (Directory.Exists(directoryName)) {
+                try {
+                    Directory.Delete(directoryName);
+                }
+                catch {
+                    // didn't take, eh?
+                }
+            }
+
+            if (File.Exists(directoryName)) {
+                try {
+                    // move the folder to the tmp folder (which can be done even if locked)
+                    // and tell the OS to remove it next reboot.
+                    var tmpFilename = Path.GetTempFileName();
+                    File.Delete(tmpFilename);
+                    Directory.Move(directoryName, tmpFilename);
+                    Kernel32.MoveFileEx(Directory.Exists(tmpFilename) ? tmpFilename : directoryName, null,
+                        MoveFileFlags.MOVEFILE_DELAY_UNTIL_REBOOT);
+                }
+                catch {
+                    // really. Hmmm. 
+                }
+            }
+        }
+
+        /// <summary>
+        /// Writes the whole byte array to a filestream. (lazy!)
+        /// </summary>
+        /// <param name="fileStream">The file stream.</param>
+        /// <param name="data">The data.</param>
+        /// <returns></returns>
+        /// <remarks></remarks>
+        public static int Write(this FileStream fileStream, byte[] data) {
+            fileStream.Write(data, 0, data.Length);
+            return data.Length;
+        }
+
+        /// <summary>
+        /// Returns the full path of a string.
+        /// 
+        /// Short circuts the process if the string is a known full path already.
+        /// (ie, the result of a preivious GetFullPath())
+        /// </summary>
+        /// <param name="path">The path.</param>
+        /// <returns></returns>
+        /// <remarks></remarks>
+        public static string GetFullPath(this string path) {
+            if (_fullPathCache.Contains(path)) {
+                return path;
+            }
+            try {
+                path = Path.GetFullPath(path.Trim('"'));
+                _fullPathCache.Add(path);
+            }
+            catch {
+            }
+            return path;
+        }
+
+        /// <summary>
+        /// Translates paths starting with \??\ to regular paths.
+        /// </summary>
+        /// <param name="path">The path.</param>
+        /// <returns></returns>
+        /// <remarks></remarks>
+        public static string NormalizePath(this string path) {
+            if (path.StartsWith(NonInterpretedPathPrefix)) {
+                if (_uncPrefixRx.Match(path).Success) {
+                    path = _uncPrefixRx.Replace(path, @"\\");
+                }
+
+                if (_drivePrefixRx.Match(path).Success) {
+                    path = path.Replace(NonInterpretedPathPrefix, "");
+                }
+            }
+            if (path.EndsWith("\\")) {
+                var couldBeFilePath = path.Substring(0, path.Length - 1);
+                if (File.Exists(couldBeFilePath)) {
+                    path = couldBeFilePath;
+                }
+            }
+
+            return path;
+        }
+
+        /// <summary>
+        /// This takes a string that is representative of a filename 
+        /// and tries to create a path that can be considered the 'canonical' path.
+        /// 
+        /// path on drives that are mapped as remote shares are rewritten as their \\server\share\path 
+        /// </summary>
+        /// <returns></returns>
+        public static string CanonicalizePath(this string path, bool IsPotentiallyRelativePath = true) {
+            Uri pathUri = null;
+            try {
+                pathUri = new Uri(path);
+                if( !pathUri.IsFile ) {
+                    // perhaps try getting the fullpath
+                    try {
+                        pathUri = new Uri(path.GetFullPath());
+                    } catch {
+                        throw new PathIsNotFileUriException(path, pathUri);    
+                    }
+                }
+                
+                // is this a unc path?
+                if( string.IsNullOrEmpty(pathUri.Host)) {
+                    // no, this is a drive:\path path
+                    // use API to resolve out the drive letter to see if it is a remote 
+                    var drive = pathUri.Segments[1].Replace('/','\\'); // the zero segment is always just '/' 
+
+                    var sb = new StringBuilder(512);
+                    var size = sb.Capacity;
+
+                    var error = MPR.WNetGetConnection(drive, sb, ref size);
+                    if (error == 0) {
+                        if( pathUri.Segments.Length > 2 ) {
+                            return pathUri.Segments.Skip(2).Aggregate(sb.ToString().Trim(), (current, item) => current + item);
+                        }
+                    }
+                }
+                // not a remote (or resovably-remote) path or 
+                // it is already a path that is in it's correct form (via localpath)
+                return pathUri.LocalPath;
+            }
+            catch(UriFormatException) {
+                // we could try to see if it is a relative path...
+                if( IsPotentiallyRelativePath) {
+                    return CanonicalizePath(path.GetFullPath(), false);
+                }
+                throw new ArgumentException("specified path can not be resolved as a file name or path (unc, url, localpath)", path);
+            }
+
+        }
+
+        /// <summary>
+        /// Gets the next part.
+        /// 
+        /// Note: Make Eric document this?
+        /// </summary>
+        /// <param name="path">The path.</param>
+        /// <returns></returns>
+        /// <remarks></remarks>
+        private static Tuple<string, string> GetNextPart(this string path) {
+            var indexOfSlash = path.IndexOf('\\');
+            return indexOfSlash == -1 ? new Tuple<string, string>(path, "") : 
+                new Tuple<string, string>(path.Substring(0, indexOfSlash), path.Substring(indexOfSlash + 1));
+        }
+
+        /// <summary>
+        /// Replaces Unix style file path separators (/) with Windows style (\).
+        /// </summary>
+        /// <param name="filepath">The filepath.</param>
+        /// <returns></returns>
+        /// <remarks></remarks>
+        public static string FixFilepathSlashes(this string filepath)
+        {
+            return filepath.Replace(@"/", @"\");
+        }
+
+
+        /// <summary>
+        /// Tells whether a given path is a simple subpath.
+        /// A simple subpath has the following characteristics:
+        /// - No drive letter or colon
+        /// - Does not start with a slash
+        /// - Does not contain any path part sections consisting of just "." or ".."
+        /// - Does not contain wildcards
+        /// </summary>
+        /// <param name="path">the path to check</param>
+        /// <returns>True if it is a simple subpath, false otherwise.</returns>
+        /// <remarks></remarks>
+        public static bool IsSimpleSubPath(this string path)
+        {
+            var temp = path.FixFilepathSlashes();
+            if (temp.Contains(":") || temp.Contains("*"))
+                return false;
+            if (temp.StartsWith(@"\"))
+                return false;
+            var pathParts = temp.Split('\\');
+            if (pathParts.Any((i) => i == ".." || i == "."))
+                return false;
+
+            return true;
+        }
 
-// -----------------------------------------------------------------------
-// Original Code: 
-// (c) 2009 Microsoft Corporation -- All rights reserved
-// This code is licensed under the MS-PL
-// http://www.opensource.org/licenses/ms-pl.html
-// Courtesy of the Open Source Techology Center: http://port25.technet.com
-// -----------------------------------------------------------------------
+        public static string EnsureFileIsLocal(this string filename, string localFolder= null) {
+            localFolder = localFolder ?? Path.GetTempPath();
+            var fullpath = filename.CanonicalizePath();
+
+            if (File.Exists(fullpath)) {
+                if (fullpath.StartsWith(@"\\")) {
+                    var localCopy = Path.Combine(localFolder, Path.GetFileName(fullpath));
+                    File.Copy(fullpath, localCopy);
+                    return localCopy;
+                }
+                return fullpath;
+            }
+            return null;
+        }
+
+        public static string CanonicalizePathIfLocalAndExists(this string filename) {
+            if (string.IsNullOrEmpty(filename)) {
+                return null;
+            }
+
+            try {
+                var fullpath = filename.CanonicalizePath();
+                if( !fullpath.StartsWith(@"\\") && File.Exists(fullpath) ) {
+                    return fullpath;
+                } 
+            }
+            catch {
+            }
+            return null;
+        }
+
+        public static bool FileIsLocalAndExists(this string filename) {
+            return !string.IsNullOrEmpty(CanonicalizePathIfLocalAndExists(filename));
+        }
+
+        public static IEnumerable<string> GetMinimalPaths( this IEnumerable<string> paths ) {
 
-namespace CoApp.Toolkit.Extensions {
-    using System;
-    using System.Collections.Generic;
-    using System.IO;
-    using System.Linq;
-    using System.Text;
-    using System.Text.RegularExpressions;
-#if ! COAPP_ENGINE_CORE 
-    using Properties;
-#endif
-    using Exceptions;
-    using Win32;
-
-    /// <summary>
-    /// Functions related to handling things regarding files and filesystems.
-    /// </summary>
-    /// <remarks></remarks>
-    public static class FilesystemExtensions {
-        /// <summary>
-        /// a running counter of for funtions wanting to number files with increasing numbers.
-        /// </summary>
-        private static int _counter;
-        /// <summary>
-        /// A hashset of strings that has already been fullpath'd 
-        /// </summary>
-        private static readonly HashSet<string> _fullPathCache = new HashSet<string>();
-        
-        /// <summary>
-        /// the Kernel filename prefix string for paths that should not be interpreted. 
-        /// Just nod, and keep goin'
-        /// </summary>
-        private const string NonInterpretedPathPrefix = @"\??\";
-
-        /// <summary>
-        /// regular expression to identify a UNC path returned by the Kernel.
-        /// (needed for path normalization for reparse points)
-        /// </summary>
-        private static readonly Regex _uncPrefixRx = new Regex(@"\\\?\?\\UNC\\");
-        /// <summary>
-        /// regular expression to match a drive letter in a low level path
-        /// (needed for path normalization for reparse points)
-        /// </summary>
-        private static readonly Regex _drivePrefixRx = new Regex(@"\\\?\?\\[a-z,A-Z]\:\\");
-        
-        #pragma warning disable 169
-        /// <summary>
-        /// regular expression to identify a volume mount point 
-        /// (needed for path normalization for reparse points)
-        /// </summary>
-        private static readonly Regex _volumePrefixRx = new Regex(@"\\\?\?\\Volume");
-        #pragma warning restore 169
-
-        /// <summary>
-        /// Apparently, Eric has gone insane?
-        /// NOTE: subject to cleanup.
-        /// </summary>
-        private static readonly Regex _invalidDoubleWcRx = new Regex(@"\\.+\*\*|\*\*[^\\]+\\|\*\*\\\*\*");
-
-
-        /// <summary>
-        /// Determines if the childPath is a sub path of the rootPath
-        /// </summary>
-        /// <param name="rootPath">The root path.</param>
-        /// <param name="childPath">The child path.</param>
-        /// <returns><c>true</c> if [is sub path] [the specified root path]; otherwise, <c>false</c>.</returns>
-        /// <remarks></remarks>
-        public static bool IsSubPath(this string rootPath, string childPath) {
-            return Path.GetFullPath(childPath).StartsWith(Path.GetFullPath(rootPath), StringComparison.CurrentCultureIgnoreCase);
-        }
-
-        /// <summary>
-        /// Gets the portion of the childPath that is a sub path of the parentPath
-        /// Returns string.Empty if the childPath is not a sub path of the parent.
-        /// </summary>
-        /// <param name="parentPath">The parent path.</param>
-        /// <param name="childPath">The child path.</param>
-        /// <returns></returns>
-        /// <remarks></remarks>
-        public static string GetSubPath(this string parentPath, string childPath) {
-            var parent = Path.GetFullPath(parentPath);
-            var child = Path.GetFullPath(childPath);
-            if (child.StartsWith(parent, StringComparison.CurrentCultureIgnoreCase)) {
-                return child.Substring(parent.Length).Trim('/', '\\');
-            }
-            return string.Empty;
-        }
-
-        /// <summary>
-        /// Changes the file extension to another extension.
-        /// </summary>
-        /// <param name="currentFilename">The current filename.</param>
-        /// <param name="newExtension">The new extension.</param>
-        /// <returns></returns>
-        /// <remarks></remarks>
-        public static string ChangeFileExtensionTo(this string currentFilename, string newExtension) {
-            return Path.Combine(Path.GetDirectoryName(currentFilename) ?? "",
-                Path.GetFileNameWithoutExtension(currentFilename) + "." + newExtension);
-        }
-
-        /// <summary>
-        /// Gets the relative path between two paths.
-        /// </summary>
-        /// <param name="currentDirectory">The current directory.</param>
-        /// <param name="pathToMakeRelative">The path to make relative.</param>
-        /// <returns></returns>
-        /// <remarks></remarks>
-        public static string RelativePathTo(this string currentDirectory, string pathToMakeRelative) {
-            if (string.IsNullOrEmpty(currentDirectory)) {
-                throw new ArgumentNullException("currentDirectory");
-            }
-
-            if (string.IsNullOrEmpty(pathToMakeRelative)) {
-                throw new ArgumentNullException("pathToMakeRelative");
-            }
-
-            currentDirectory = Path.GetFullPath(currentDirectory);
-            pathToMakeRelative = Path.GetFullPath(pathToMakeRelative);
-
-            if (!Path.GetPathRoot(currentDirectory).Equals(Path.GetPathRoot(pathToMakeRelative), StringComparison.CurrentCultureIgnoreCase)) {
-                return pathToMakeRelative;
-            }
-
-            var relativePath = new List<string>();
-            var currentDirectoryElements = currentDirectory.Split(Path.DirectorySeparatorChar);
-            var pathToMakeRelativeElements = pathToMakeRelative.Split(Path.DirectorySeparatorChar);
-            var commonDirectories = 0;
-
-            for (; commonDirectories < Math.Min(currentDirectoryElements.Length, pathToMakeRelativeElements.Length); commonDirectories++) {
-                if (
-                    !currentDirectoryElements[commonDirectories].Equals(pathToMakeRelativeElements[commonDirectories],
-                        StringComparison.CurrentCultureIgnoreCase)) {
-                    break;
-                }
-            }
-
-            for (var index = commonDirectories; index < currentDirectoryElements.Length; index++) {
-                if (currentDirectoryElements[index].Length > 0) {
-                    relativePath.Add("..");
-                }
-            }
-
-            for (var index = commonDirectories; index < pathToMakeRelativeElements.Length; index++) {
-                relativePath.Add(pathToMakeRelativeElements[index]);
-            }
-
-            return string.Join(Path.DirectorySeparatorChar.ToString(), relativePath);
-        }
-
-        /// <summary>
-        /// Generates a filename based of a template that can contain many different values 
-        /// </summary>
-        /// <param name="filename">The filename.</param>
-        /// <param name="filenameHint">The filename hint.</param>
-        /// <returns></returns>
-        /// <remarks> 
-        /// {filename}  - substitutes for the original
-        ///               filename, no extension
-        ///     {ext}         original extension
-        ///     {folder}    - original folder
-        ///     {subfolder} - original folder without leading /
-        ///     {count}     - a running count of the files
-        ///                   downloaded.
-        ///     {date}      - the current date (y-m-d)
-        ///     {date-long} - the date in long format
-        ///     {time}      - the current time (Hh:mm:ss)
-        ///     {time-long} - the current time in long fmt
-        ///     {ticks}     - the current timestamp as tics
-        /// </remarks>
-        public static string GenerateTemplatedFilename(this string filename, string filenameHint) {
-            var result = filename;
-            
-            if (!filenameHint.StartsWith("\\\\")) {
-                if (filenameHint.StartsWith("/") || filenameHint.StartsWith("\\")) {
-                    filenameHint = Environment.CurrentDirectory.Substring(0, 2) + filenameHint;
-                }
-
-                if (filenameHint.IndexOf(":") == -1) {
-                    filenameHint = Path.Combine(Environment.CurrentDirectory, filenameHint);
-                }
-            }
-
-            var uri = new Uri(filenameHint);
-            filenameHint = uri.AbsolutePath;
-
-            var localPath = uri.LocalPath.Replace("/", "\\");
-
-            result = result.Replace(@"{filename}", Path.GetFileNameWithoutExtension(localPath));
-            result = result.Replace(@"{ext}", Path.GetExtension(localPath));
-            result = result.Replace(@"{folder}", Path.GetDirectoryName(localPath));
-            var pr = Path.GetPathRoot(localPath);
-            if (!string.IsNullOrEmpty(pr)) {
-                result = result.Replace(@"{subfolder}", Path.GetDirectoryName(localPath).Remove(0, pr.Length));
-            }
-
-            result = result.Replace(@"{count}", "" + _counter++);
-            result = result.Replace(@"{date}", DateTime.Now.ToString("yyyy-MM-dd"));
-            result = result.Replace(@"{date-long}", DateTime.Now.ToString("MMMM dd YYYY"));
-            result = result.Replace(@"{time}", DateTime.Now.ToString("hh-mm-ss"));
-            result = result.Replace(@"{time-long}", DateTime.Now.ToString("HH-mm-ss-ffff"));
-            result = result.Replace(@"{ticks}", "" + DateTime.Now.Ticks);
-
-            return result;
-        }
-
-        /// <summary>
-        /// Generates a filename on a somewhat different template.
-        /// </summary>
-        /// <param name="filename">The filename.</param>
-        /// <param name="parameters">The parameters.</param>
-        /// <returns></returns>
-        /// <remarks>
-        /// {date}      - the current date (y-m-d)
-        /// {date-long} - the date in long format
-        /// {time}      - the current time (Hh:mm:ss)
-        /// {time-long} - the current time in long fmt
-        /// {ticks}     - the current timestamp as tics
-        /// {counter}   - a running counter
-        /// </remarks>
-        public static string FormatFilename(this string filename, params string[] parameters) {
-            var result = filename;
-            result = result.Replace(@"{counter}", "" + _counter++);
-            result = result.Replace(@"{date}", DateTime.Now.ToString("yyyy-MM-dd"));
-            result = result.Replace(@"{date-long}", DateTime.Now.ToString("MMMM dd YYYY"));
-            result = result.Replace(@"{time}", DateTime.Now.ToString("hhmmss"));
-            result = result.Replace(@"{time-long}", DateTime.Now.ToString("HHmmssffff"));
-            result = result.Replace(@"{ticks}", "" + DateTime.Now.Ticks);
-
-            return result.format(parameters);
-        }
-
-
-        /// <summary>
-        /// Enumerates files in a directory, smarter than Direcotry.EnumerateFiles (ie, doesn't throw, when it can't access something)
-        /// </summary>
-        /// <param name="path">The path.</param>
-        /// <param name="searchPattern">The search pattern.</param>
-        /// <param name="searchOption">The search option.</param>
-        /// <param name="skipPathPatterns">The skip path patterns.</param>
-        /// <returns></returns>
-        /// <remarks></remarks>
-        public static IEnumerable<string> DirectoryEnumerateFilesSmarter(this string path, string searchPattern, SearchOption searchOption,
-            IEnumerable<string> skipPathPatterns = null) {
-            var result = Enumerable.Empty<string>();
-
-            try {
-                if (skipPathPatterns != null ? skipPathPatterns.Any(pattern => path.IsWildcardMatch(pattern)) : false) {
-                    return result;
-                }
-
-                result = Directory.EnumerateFiles(path, searchPattern, SearchOption.TopDirectoryOnly);
-            }
-            catch {
-            }
-
-            if (searchOption == SearchOption.AllDirectories) {
-                try {
-                    result =
-                        result.Union(Directory.EnumerateDirectories(path).Aggregate(result,
-                            (current, directory) =>
-                                current.Union(DirectoryEnumerateFilesSmarter(directory, searchPattern, SearchOption.AllDirectories))));
-                }
-                catch {
-                }
-            }
-            return result;
-        }
-
-
-
-        /// <summary>
-        /// A front end to DirectoryEnumerateFilesSmarter that allows for wildcards in the path (and expands it out to a full path first.)
-        /// </summary>
-        /// <param name="pathMask">The path mask.</param>
-        /// <param name="searchOption">The search option.</param>
-        /// <returns></returns>
-        /// <remarks></remarks>
-        public static IEnumerable<string> FindFilesSmarter(this string pathMask, SearchOption searchOption = SearchOption.TopDirectoryOnly) {
-            var path = (pathMask.Replace("*", "$$STAR$$").Replace("?", "$$QUERY$$")).Replace("$$STAR$$", "*").Replace("$$QUERY$$", "?").GetFullPath();
-            var mask = path.Substring(path.LastIndexOf("\\") + 1);
-
-            path = path.Substring(0, path.LastIndexOf("\\"));
-            return path.DirectoryEnumerateFilesSmarter(mask, searchOption);
-        }
-
-        /// <summary>
-        /// finds matches for a collection of filenames using FindFilesSmarter (above)
-        /// </summary>
-        /// <param name="pathMasks">The path masks.</param>
-        /// <returns></returns>
-        /// <remarks></remarks>
-        public static IEnumerable<string> FindFilesSmarter(this IEnumerable<string> pathMasks) {
-            return pathMasks.Aggregate(Enumerable.Empty<string>(), (current, p) => current.Union(p.FindFilesSmarter()));
-        }
-
-#if !COAPP_ENGINE_CORE 
-        /// <summary>
-        ///   always call IsWildcardMatch with a prefix!!!!
-        /// </summary>
-        /// <param name = "pathMask"></param>
-        /// <param name = "pathPrefix"></param>
-        /// <returns></returns>
-        public static IEnumerable<string> FindFilesSmarterComplex(this string pathMask, string pathPrefix = null) {
-            //pathMask safety
-            if (String.IsNullOrEmpty(pathMask)) {
-                return FindFilesSmarterComplex(pathPrefix);
-            }
-            if (_invalidDoubleWcRx.IsMatch(pathMask)) {
-                throw new ArgumentException(Resources.Invalid_WildcardPath.format(pathMask));
-            }
-
-
-            pathPrefix = String.IsNullOrEmpty(pathPrefix) ? Directory.GetCurrentDirectory() : pathPrefix;
-
-            pathMask = pathMask.Replace("/", "\\");
-            var nextPart = pathMask.GetNextPart();
-            var onLastPart = nextPart.Item2 == "";
-
-            if (nextPart.Item1 == "**") {
-                if (onLastPart) {
-                    //we just get every file from here on down
-
-                    return Directory.EnumerateFiles(pathPrefix, "*", SearchOption.AllDirectories);
-                }
-                else {
-                    var partAfterWildcard = nextPart.Item2.GetNextPart();
-
-                    var nextPartIsLast = partAfterWildcard.Item2 == "";
-
-                    if (nextPartIsLast) {
-                        return Directory.EnumerateFiles(pathPrefix, partAfterWildcard.Item1, SearchOption.AllDirectories).
-                            Aggregate(Enumerable.Empty<string>(),
-                                (output, d) => output.Concat(pathPrefix.RelativePathTo(d).FindFilesSmarterComplex(pathPrefix)));
-                    }
-                    var dirs = Directory.EnumerateDirectories(pathPrefix, partAfterWildcard.Item1, SearchOption.AllDirectories);
-
-                    return dirs.
-                        Aggregate(Enumerable.Empty<string>(),
-                            (output, d) =>
-                                output.Concat(
-                                    (pathPrefix.RelativePathTo(d) + "\\" + partAfterWildcard.Item2).FindFilesSmarterComplex(pathPrefix)));
-                }
-            }
-            if (nextPart.Item1.Contains("*")) {
-                if (onLastPart) {
-                    return Directory.EnumerateFiles(pathPrefix, nextPart.Item1).
-                        Aggregate(Enumerable.Empty<string>(),
-                            (output, d) => output.Concat(Path.GetFileName(d).FindFilesSmarterComplex(pathPrefix)));
-                }
-                var dirs = Directory.EnumerateDirectories(pathPrefix, nextPart.Item1);
-
-                return dirs.
-                    Aggregate(Enumerable.Empty<string>(),
-                        (output, d) => output.Concat((Path.GetFileName(d) + "\\" + nextPart.Item2).FindFilesSmarterComplex(pathPrefix)));
-            }
-            //recursively keep going
-            var newPathPrefix = pathPrefix;
-
-            if (!String.IsNullOrEmpty(nextPart.Item1)) {
-                newPathPrefix += "\\" + nextPart.Item1;
-            }
-
-            if (onLastPart) {
-                return File.Exists(newPathPrefix) ? newPathPrefix.SingleItemAsEnumerable() : Enumerable.Empty<string>();
-            }
-            return Directory.Exists(newPathPrefix)
-                ? nextPart.Item2.FindFilesSmarterComplex(newPathPrefix)
-                : Enumerable.Empty<string>();
-        }
-
-        public static IEnumerable<string> FindFilesSmarterComplex(this IEnumerable<string> pathMasks) {
-            return pathMasks.Aggregate(Enumerable.Empty<string>(), (current, p) => current.Union(p.FindFilesSmarterComplex()));
-        }
-#endif
-
-        /// <summary>
-        /// Gets the name of a file minus it's extension, ie: if the file name is "test.exe", returns "test".
-        /// </summary>
-        /// <param name="fi">The fi.</param>
-        /// <returns></returns>
-        /// <remarks></remarks>
-        public static string NameWithoutExt(this FileInfo fi) {
-            return fi.Name.Remove(fi.Name.Length - fi.Extension.Length);
-        }
-
-        /// <summary>
-        /// Directories the exists and is accessible.
-        /// </summary>
-        /// <param name="path">The path.</param>
-        /// <returns></returns>
-        /// <remarks></remarks>
-        public static bool DirectoryExistsAndIsAccessible(this string path) {
-            try {
-                return Directory.Exists(path);
-            }
-            catch {
-            }
-            return false;
-        }
-
-        /// <summary>
-        /// Writes all bytes from the contents of a memorystream to file (as a binary file).
-        /// </summary>
-        /// <param name="ms">The ms.</param>
-        /// <param name="path">The path.</param>
-        /// <remarks></remarks>
-        public static void WriteAllBytesToFile(this MemoryStream ms, string path) {
-            if (string.IsNullOrEmpty(path)) {
-                throw new ArgumentNullException("path", "Invalid Path");
-            }
-
-            using (var stream = new FileStream(path, FileMode.Create, FileAccess.Write, FileShare.Read)) {
-                stream.Write(ms.GetBuffer(), 0, (int) ms.Length);
-            }
-        }
-
-        /// <summary>
-        /// Reads the contents of a file into a memory stream.
-        /// </summary>
-        /// <param name="ms">The ms.</param>
-        /// <param name="path">The path.</param>
-        /// <remarks></remarks>
-        public static void ReadAllBytesFromFile(this MemoryStream ms, string path) {
-            if (string.IsNullOrEmpty(path)) {
-                throw new ArgumentNullException("path", "Invalid Path");
-            }
-
-            using (var stream = new FileStream(path, FileMode.Open, FileAccess.Read, FileShare.Read)) {
-                ms.SetLength(stream.Length);
-                stream.Read(ms.GetBuffer(), 0, (int) stream.Length);
-            }
-        }
-
-        /// <summary>
-        /// Tries the hard to delete file.
-        /// 
-        /// This will try to delete a file.
-        /// Failing that, it will move the file out to a temp location and mark it for deletion on reboot.
-        /// </summary>
-        /// <param name="filename">The filename.</param>
-        /// <remarks></remarks>
-        public static void TryHardToDeleteFile(this string filename) {
-            if (File.Exists(filename)) {
-                try {
-                    File.Delete(filename);
-                }
-                catch {
-                    // didn't take, eh?
-                }
-            }
-
-            if (File.Exists(filename)) {
-                try {
-                    // move the file to the tmp folder (which can be done even if locked)
-                    // and tell the OS to remove it next reboot.
-                    var tmpFilename = Path.GetTempFileName();
-                    File.Delete(tmpFilename);
-                    File.Move(filename, tmpFilename);
-                    Kernel32.MoveFileEx(File.Exists(tmpFilename) ? tmpFilename : filename, null,
-                        MoveFileFlags.MOVEFILE_DELAY_UNTIL_REBOOT);
-                }
-                catch {
-                    // really. Hmmm. 
-                }
-            }
-        }
-
-        /// <summary>
-        /// Tries the hard to delete directory.
-        /// 
-        /// If it can't, it will move the folder and mark it for deletion on reboot.
-        /// </summary>
-        /// <param name="directoryName">Name of the directory.</param>
-        /// <remarks></remarks>
-        public static void TryHardToDeleteDirectory(this string directoryName) {
-            if (Directory.Exists(directoryName)) {
-                try {
-                    Directory.Delete(directoryName);
-                }
-                catch {
-                    // didn't take, eh?
-                }
-            }
-
-            if (File.Exists(directoryName)) {
-                try {
-                    // move the folder to the tmp folder (which can be done even if locked)
-                    // and tell the OS to remove it next reboot.
-                    var tmpFilename = Path.GetTempFileName();
-                    File.Delete(tmpFilename);
-                    Directory.Move(directoryName, tmpFilename);
-                    Kernel32.MoveFileEx(Directory.Exists(tmpFilename) ? tmpFilename : directoryName, null,
-                        MoveFileFlags.MOVEFILE_DELAY_UNTIL_REBOOT);
-                }
-                catch {
-                    // really. Hmmm. 
-                }
-            }
-        }
-
-        /// <summary>
-        /// Writes the whole byte array to a filestream. (lazy!)
-        /// </summary>
-        /// <param name="fileStream">The file stream.</param>
-        /// <param name="data">The data.</param>
-        /// <returns></returns>
-        /// <remarks></remarks>
-        public static int Write(this FileStream fileStream, byte[] data) {
-            fileStream.Write(data, 0, data.Length);
-            return data.Length;
-        }
-
-        /// <summary>
-        /// Returns the full path of a string.
-        /// 
-        /// Short circuts the process if the string is a known full path already.
-        /// (ie, the result of a preivious GetFullPath())
-        /// </summary>
-        /// <param name="path">The path.</param>
-        /// <returns></returns>
-        /// <remarks></remarks>
-        public static string GetFullPath(this string path) {
-            if (_fullPathCache.Contains(path)) {
-                return path;
-            }
-            try {
-                path = Path.GetFullPath(path.Trim('"'));
-                _fullPathCache.Add(path);
-            }
-            catch {
-            }
-            return path;
-        }
-
-        /// <summary>
-        /// Translates paths starting with \??\ to regular paths.
-        /// </summary>
-        /// <param name="path">The path.</param>
-        /// <returns></returns>
-        /// <remarks></remarks>
-        public static string NormalizePath(this string path) {
-            if (path.StartsWith(NonInterpretedPathPrefix)) {
-                if (_uncPrefixRx.Match(path).Success) {
-                    path = _uncPrefixRx.Replace(path, @"\\");
-                }
-
-                if (_drivePrefixRx.Match(path).Success) {
-                    path = path.Replace(NonInterpretedPathPrefix, "");
-                }
-            }
-            if (path.EndsWith("\\")) {
-                var couldBeFilePath = path.Substring(0, path.Length - 1);
-                if (File.Exists(couldBeFilePath)) {
-                    path = couldBeFilePath;
-                }
-            }
-
-            return path;
-        }
-
-        /// <summary>
-        /// This takes a string that is representative of a filename 
-        /// and tries to create a path that can be considered the 'canonical' path.
-        /// 
-        /// path on drives that are mapped as remote shares are rewritten as their \\server\share\path 
-        /// </summary>
-        /// <returns></returns>
-        public static string CanonicalizePath(this string path, bool IsPotentiallyRelativePath = true) {
-            Uri pathUri = null;
-            try {
-                pathUri = new Uri(path);
-                if( !pathUri.IsFile ) {
-                    // perhaps try getting the fullpath
-                    try {
-                        pathUri = new Uri(path.GetFullPath());
-                    } catch {
-                        throw new PathIsNotFileUriException(path, pathUri);    
-                    }
-                }
-                
-                // is this a unc path?
-                if( string.IsNullOrEmpty(pathUri.Host)) {
-                    // no, this is a drive:\path path
-                    // use API to resolve out the drive letter to see if it is a remote 
-                    var drive = pathUri.Segments[1].Replace('/','\\'); // the zero segment is always just '/' 
-
-                    var sb = new StringBuilder(512);
-                    var size = sb.Capacity;
-
-                    var error = MPR.WNetGetConnection(drive, sb, ref size);
-                    if (error == 0) {
-                        if( pathUri.Segments.Length > 2 ) {
-                            return pathUri.Segments.Skip(2).Aggregate(sb.ToString().Trim(), (current, item) => current + item);
-                        }
-                    }
-                }
-                // not a remote (or resovably-remote) path or 
-                // it is already a path that is in it's correct form (via localpath)
-                return pathUri.LocalPath;
-            }
-            catch(UriFormatException) {
-                // we could try to see if it is a relative path...
-                if( IsPotentiallyRelativePath) {
-                    return CanonicalizePath(path.GetFullPath(), false);
-                }
-                throw new ArgumentException("specified path can not be resolved as a file name or path (unc, url, localpath)", path);
-            }
-
-        }
-
-        /// <summary>
-        /// Gets the next part.
-        /// 
-        /// Note: Make Eric document this?
-        /// </summary>
-        /// <param name="path">The path.</param>
-        /// <returns></returns>
-        /// <remarks></remarks>
-        private static Tuple<string, string> GetNextPart(this string path) {
-            var indexOfSlash = path.IndexOf('\\');
-            return indexOfSlash == -1 ? new Tuple<string, string>(path, "") : 
-                new Tuple<string, string>(path.Substring(0, indexOfSlash), path.Substring(indexOfSlash + 1));
-        }
-
-        /// <summary>
-        /// Replaces Unix style file path separators (/) with Windows style (\).
-        /// </summary>
-        /// <param name="filepath">The filepath.</param>
-        /// <returns></returns>
-        /// <remarks></remarks>
-        public static string FixFilepathSlashes(this string filepath)
-        {
-            return filepath.Replace(@"/", @"\");
-        }
-
-
-        /// <summary>
-        /// Tells whether a given path is a simple subpath.
-        /// A simple subpath has the following characteristics:
-        /// - No drive letter or colon
-        /// - Does not start with a slash
-        /// - Does not contain any path part sections consisting of just "." or ".."
-        /// - Does not contain wildcards
-        /// </summary>
-        /// <param name="path">the path to check</param>
-        /// <returns>True if it is a simple subpath, false otherwise.</returns>
-        /// <remarks></remarks>
-        public static bool IsSimpleSubPath(this string path)
-        {
-            var temp = path.FixFilepathSlashes();
-            if (temp.Contains(":") || temp.Contains("*"))
-                return false;
-            if (temp.StartsWith(@"\"))
-                return false;
-            var pathParts = temp.Split('\\');
-            if (pathParts.Any((i) => i == ".." || i == "."))
-                return false;
-
-            return true;
-        }
-
-<<<<<<< HEAD
-
-        public static IEnumerable<string> GetMinimalPaths(this IEnumerable<string> paths) {
-=======
-        public static string EnsureFileIsLocal(this string filename, string localFolder= null) {
-            localFolder = localFolder ?? Path.GetTempPath();
-            var fullpath = filename.CanonicalizePath();
-
-            if (File.Exists(fullpath)) {
-                if (fullpath.StartsWith(@"\\")) {
-                    var localCopy = Path.Combine(localFolder, Path.GetFileName(fullpath));
-                    File.Copy(fullpath, localCopy);
-                    return localCopy;
-                }
-                return fullpath;
-            }
-            return null;
-        }
-
-        public static string CanonicalizePathIfLocalAndExists(this string filename) {
-            if (string.IsNullOrEmpty(filename)) {
-                return null;
-            }
-
-            try {
-                var fullpath = filename.CanonicalizePath();
-                if( !fullpath.StartsWith(@"\\") && File.Exists(fullpath) ) {
-                    return fullpath;
-                } 
-            }
-            catch {
-            }
-            return null;
-        }
-
-        public static bool FileIsLocalAndExists(this string filename) {
-            return !string.IsNullOrEmpty(CanonicalizePathIfLocalAndExists(filename));
-        }
-
-        public static IEnumerable<string> GetMinimalPaths( this IEnumerable<string> paths ) {
->>>>>>> b5ce0376
-            if (paths.Any() && paths.Skip(1).Any()) {
-                IEnumerable<IEnumerable<string>> newPaths = paths.Select(each => each.GetFullPath()).Select(each => each.Split('\\'));
-                while (newPaths.All(each => each.FirstOrDefault() == newPaths.FirstOrDefault().FirstOrDefault())) {
-                    newPaths = newPaths.Select(each => each.Skip(1));
-                }
-                return newPaths.Select(each => each.Aggregate((current, value) => current + "\\" + value));
-            }
-            return paths.Select(Path.GetFileName);
-        }
-    }
-}+            if (paths.Any() && paths.Skip(1).Any()) {
+                IEnumerable<IEnumerable<string>> newPaths = paths.Select(each => each.GetFullPath()).Select(each => each.Split('\\'));
+                while (newPaths.All(each => each.FirstOrDefault() == newPaths.FirstOrDefault().FirstOrDefault())) {
+                    newPaths = newPaths.Select(each => each.Skip(1));
+                }
+                return newPaths.Select(each => each.Aggregate((current, value) => current + "\\" + value));
+            }
+            return paths.Select(Path.GetFileName);
+        }
+    }
+}