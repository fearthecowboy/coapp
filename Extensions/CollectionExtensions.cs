﻿//-----------------------------------------------------------------------
// <copyright company="CoApp Project">
//     Original Copyright (c) 2009 Microsoft Corporation. All rights reserved.
//     Changes Copyright (c) 2010  Garrett Serack. All rights reserved.
// </copyright>
// <license>
//     The software is licensed under the Apache 2.0 License (the "License")
//     You may not use the software except in compliance with the License. 
// </license>
//-----------------------------------------------------------------------

// -----------------------------------------------------------------------
// Original Code: 
// (c) 2009 Microsoft Corporation -- All rights reserved
// This code is licensed under the MS-PL
// http://www.opensource.org/licenses/ms-pl.html
// Courtesy of the Open Source Techology Center: http://port25.technet.com
// -----------------------------------------------------------------------

namespace CoApp.Toolkit.Extensions {
    using System;
    using System.Collections.Generic;
    using System.Collections.ObjectModel;
    using System.Linq;
    using System.Text;
#if !COAPP_ENGINE_CORE
    using Collections;
#endif 
    /// <summary>
    /// 
    /// </summary>
    /// <remarks></remarks>
    public static class CollectionExtensions {
        /// <summary>
        /// Splits a string into a List of strings.
        /// </summary>
        /// <param name="str">The STR.</param>
        /// <param name="separator">The separator.</param>
        /// <returns></returns>
        /// <remarks></remarks>
        public static List<string> SplitToList(this string str, params char[] separator) {
            var result = new List<string>();
            if(!string.IsNullOrEmpty(str)) {
                result.AddRange(str.Split(separator));
            }

            return result;
        }

        /// <summary>
        /// Removes duplicate strings from a list.
        /// </summary>
        /// <param name="collection">The collection.</param>
        /// <param name="stringComparison">The string comparison.</param>
        /// <returns></returns>
        /// <remarks></remarks>
        public static List<string> Uniq(this IEnumerable<string> collection, StringComparison stringComparison) {
            return Uniq((collection is List<string>) ? (collection as List<string>) : collection.ToList(), stringComparison);
        }

        /// <summary>
        /// Removes duplicate strings from a list.
        /// Assumes Case Sensitivity.
        /// </summary>
        /// <param name="collection">The collection.</param>
        /// <returns></returns>
        /// <remarks></remarks>
        public static List<string> Uniq(this IEnumerable<string> collection) {
            return Uniq((collection is List<string>) ? (collection as List<string>) : collection.ToList());
        }

        /// <summary>
        /// Removes duplicate strings from a list.
        /// </summary>
        /// <param name="list">The list.</param>
        /// <param name="stringComparison">The string comparison.</param>
        /// <returns></returns>
        /// <remarks></remarks>
        public static List<string> Uniq(this List<string> list, StringComparison stringComparison) {
            for(var i = 0; i < list.Count; i++) {
                for(var j = list.Count - 1; j > i; j--) {
                    if(list[i].Equals(list[j], stringComparison)) {
                        list.RemoveAt(j);
                    }
                }
            }
            return list;
        }

        /// <summary>
        /// Removes duplicate strings from a list.
        /// Assumes Case Sensitivity.
        /// </summary>
        /// <param name="list">The list.</param>
        /// <returns></returns>
        /// <remarks></remarks>
        public static List<string> Uniq(this List<string> list) {
            for(var i = 0; i < list.Count; i++) {
                for(var j = list.Count - 1; j > i; j--) {
                    if(list[i].Equals(list[j])) {
                        list.RemoveAt(j);
                    }
                }
            }
            return list;
        }

        /// <summary>
        /// Combines a list of strings into a single string seperated by seperator
        /// </summary>
        /// <param name="list">The list.</param>
        /// <param name="separator">The separator.</param>
        /// <returns></returns>
        /// <remarks></remarks>
        public static string Combine(this List<string> list, char separator) {
            var sb = new StringBuilder();
            foreach(string s in list) {
                if(sb.Length > 0) {
                    sb.Append(separator);
                }
                sb.Append(s);
            }
            return sb.ToString();
        }

        /// <summary>
        /// Combines a list of strings into a single string seperated by seperator
        /// </summary>
        /// <param name="list">The list.</param>
        /// <param name="separator">The separator.</param>
        /// <returns></returns>
        /// <remarks></remarks>
        public static string Combine(this List<string> list, string separator) {
            var sb = new StringBuilder();
            foreach(string s in list) {
                if(sb.Length > 0) {
                    sb.Append(separator);
                }
                sb.Append(s);
            }
            return sb.ToString();
        }

        /// <summary>
        /// Adds the contents of one collection to another.
        /// </summary>
        /// <typeparam name="T"></typeparam>
        /// <param name="destination">The destination.</param>
        /// <param name="collection">The collection.</param>
        /// <remarks></remarks>
        public static void AddRange<T>(this Collection<T> destination, IEnumerable<T> collection) {
            foreach (var i in collection)
                destination.Add(i);
        }

        /// <summary>
        /// Determines whether the collection object is either null or an  empty collection.
        /// </summary>
        /// <typeparam name="T"></typeparam>
        /// <param name="collection">The collection.</param>
        /// <returns><c>true</c> if [is null or empty] [the specified collection]; otherwise, <c>false</c>.</returns>
        /// <remarks></remarks>
        public static bool IsNullOrEmpty<T>(this IEnumerable<T> collection ) {
            return collection == null ? true : !collection.Any();
        }

#if !COAPP_ENGINE_CORE
         public static Dictionary<string, IEnumerable<string>>Merge(this Dictionary<string, IEnumerable<string>> result, IDictionary<string, IEnumerable<string>> more ) {
            foreach( var k in more.Keys) {
                if( result.ContainsKey(k)) {
                    result[k] = result[k].Union(more[k]).Distinct();
                }
                else {
                    result.Add(k, more[k]);
                }
            }
            return result;
        }

         public static TValue GetOrDefault<TKey,TValue>(this Dictionary<TKey,TValue> dictionary, TKey key) {
            TValue value;
            dictionary.TryGetValue(key, out value);
            return value;
        }

        public static IEnumerable<T> ToLazyEnumerable<T>(this IEnumerable<T> collection) {
            return new LazyEnumerable<T>(collection);
        }
<<<<<<< HEAD


        /// <summary>
        /// A way to use the Add method more like a Concat. Very useful for Aggregate. Instead of returning void,
        /// this returns the list itself.
        /// </summary>
        /// <typeparam name="T">The type of the element</typeparam>
        /// <param name="list"></param>
        /// <param name="item">The item to add to the list</param>
        /// <returns>The list after the new <paramref name="item"/> has been added.</returns>
        public static IList<T> LAdd<T>(this IList<T> list, T item)
        {
            list.Add(item);

            return list;
        }
=======
#endif
>>>>>>> b5ce0376
    }
}<|MERGE_RESOLUTION|>--- conflicted
+++ resolved
@@ -1,210 +1,209 @@
-﻿//-----------------------------------------------------------------------
-// <copyright company="CoApp Project">
-//     Original Copyright (c) 2009 Microsoft Corporation. All rights reserved.
-//     Changes Copyright (c) 2010  Garrett Serack. All rights reserved.
-// </copyright>
-// <license>
-//     The software is licensed under the Apache 2.0 License (the "License")
-//     You may not use the software except in compliance with the License. 
-// </license>
-//-----------------------------------------------------------------------
+﻿//-----------------------------------------------------------------------
+// <copyright company="CoApp Project">
+//     Original Copyright (c) 2009 Microsoft Corporation. All rights reserved.
+//     Changes Copyright (c) 2010  Garrett Serack. All rights reserved.
+// </copyright>
+// <license>
+//     The software is licensed under the Apache 2.0 License (the "License")
+//     You may not use the software except in compliance with the License. 
+// </license>
+//-----------------------------------------------------------------------
+
+// -----------------------------------------------------------------------
+// Original Code: 
+// (c) 2009 Microsoft Corporation -- All rights reserved
+// This code is licensed under the MS-PL
+// http://www.opensource.org/licenses/ms-pl.html
+// Courtesy of the Open Source Techology Center: http://port25.technet.com
+// -----------------------------------------------------------------------
+
+namespace CoApp.Toolkit.Extensions {
+    using System;
+    using System.Collections.Generic;
+    using System.Collections.ObjectModel;
+    using System.Linq;
+    using System.Text;
+#if !COAPP_ENGINE_CORE
+    using Collections;
+#endif 
+    /// <summary>
+    /// 
+    /// </summary>
+    /// <remarks></remarks>
+    public static class CollectionExtensions {
+        /// <summary>
+        /// Splits a string into a List of strings.
+        /// </summary>
+        /// <param name="str">The STR.</param>
+        /// <param name="separator">The separator.</param>
+        /// <returns></returns>
+        /// <remarks></remarks>
+        public static List<string> SplitToList(this string str, params char[] separator) {
+            var result = new List<string>();
+            if(!string.IsNullOrEmpty(str)) {
+                result.AddRange(str.Split(separator));
+            }
+
+            return result;
+        }
+
+        /// <summary>
+        /// Removes duplicate strings from a list.
+        /// </summary>
+        /// <param name="collection">The collection.</param>
+        /// <param name="stringComparison">The string comparison.</param>
+        /// <returns></returns>
+        /// <remarks></remarks>
+        public static List<string> Uniq(this IEnumerable<string> collection, StringComparison stringComparison) {
+            return Uniq((collection is List<string>) ? (collection as List<string>) : collection.ToList(), stringComparison);
+        }
+
+        /// <summary>
+        /// Removes duplicate strings from a list.
+        /// Assumes Case Sensitivity.
+        /// </summary>
+        /// <param name="collection">The collection.</param>
+        /// <returns></returns>
+        /// <remarks></remarks>
+        public static List<string> Uniq(this IEnumerable<string> collection) {
+            return Uniq((collection is List<string>) ? (collection as List<string>) : collection.ToList());
+        }
+
+        /// <summary>
+        /// Removes duplicate strings from a list.
+        /// </summary>
+        /// <param name="list">The list.</param>
+        /// <param name="stringComparison">The string comparison.</param>
+        /// <returns></returns>
+        /// <remarks></remarks>
+        public static List<string> Uniq(this List<string> list, StringComparison stringComparison) {
+            for(var i = 0; i < list.Count; i++) {
+                for(var j = list.Count - 1; j > i; j--) {
+                    if(list[i].Equals(list[j], stringComparison)) {
+                        list.RemoveAt(j);
+                    }
+                }
+            }
+            return list;
+        }
+
+        /// <summary>
+        /// Removes duplicate strings from a list.
+        /// Assumes Case Sensitivity.
+        /// </summary>
+        /// <param name="list">The list.</param>
+        /// <returns></returns>
+        /// <remarks></remarks>
+        public static List<string> Uniq(this List<string> list) {
+            for(var i = 0; i < list.Count; i++) {
+                for(var j = list.Count - 1; j > i; j--) {
+                    if(list[i].Equals(list[j])) {
+                        list.RemoveAt(j);
+                    }
+                }
+            }
+            return list;
+        }
+
+        /// <summary>
+        /// Combines a list of strings into a single string seperated by seperator
+        /// </summary>
+        /// <param name="list">The list.</param>
+        /// <param name="separator">The separator.</param>
+        /// <returns></returns>
+        /// <remarks></remarks>
+        public static string Combine(this List<string> list, char separator) {
+            var sb = new StringBuilder();
+            foreach(string s in list) {
+                if(sb.Length > 0) {
+                    sb.Append(separator);
+                }
+                sb.Append(s);
+            }
+            return sb.ToString();
+        }
+
+        /// <summary>
+        /// Combines a list of strings into a single string seperated by seperator
+        /// </summary>
+        /// <param name="list">The list.</param>
+        /// <param name="separator">The separator.</param>
+        /// <returns></returns>
+        /// <remarks></remarks>
+        public static string Combine(this List<string> list, string separator) {
+            var sb = new StringBuilder();
+            foreach(string s in list) {
+                if(sb.Length > 0) {
+                    sb.Append(separator);
+                }
+                sb.Append(s);
+            }
+            return sb.ToString();
+        }
+
+        /// <summary>
+        /// Adds the contents of one collection to another.
+        /// </summary>
+        /// <typeparam name="T"></typeparam>
+        /// <param name="destination">The destination.</param>
+        /// <param name="collection">The collection.</param>
+        /// <remarks></remarks>
+        public static void AddRange<T>(this Collection<T> destination, IEnumerable<T> collection) {
+            foreach (var i in collection)
+                destination.Add(i);
+        }
+
+        /// <summary>
+        /// Determines whether the collection object is either null or an  empty collection.
+        /// </summary>
+        /// <typeparam name="T"></typeparam>
+        /// <param name="collection">The collection.</param>
+        /// <returns><c>true</c> if [is null or empty] [the specified collection]; otherwise, <c>false</c>.</returns>
+        /// <remarks></remarks>
+        public static bool IsNullOrEmpty<T>(this IEnumerable<T> collection ) {
+            return collection == null ? true : !collection.Any();
+        }
+
+#if !COAPP_ENGINE_CORE
+         public static Dictionary<string, IEnumerable<string>>Merge(this Dictionary<string, IEnumerable<string>> result, IDictionary<string, IEnumerable<string>> more ) {
+            foreach( var k in more.Keys) {
+                if( result.ContainsKey(k)) {
+                    result[k] = result[k].Union(more[k]).Distinct();
+                }
+                else {
+                    result.Add(k, more[k]);
+                }
+            }
+            return result;
+        }
+
+         public static TValue GetOrDefault<TKey,TValue>(this Dictionary<TKey,TValue> dictionary, TKey key) {
+            TValue value;
+            dictionary.TryGetValue(key, out value);
+            return value;
+        }
+
+        public static IEnumerable<T> ToLazyEnumerable<T>(this IEnumerable<T> collection) {
+            return new LazyEnumerable<T>(collection);
+        }
+
+
+        /// <summary>
+        /// A way to use the Add method more like a Concat. Very useful for Aggregate. Instead of returning void,
+        /// this returns the list itself.
+        /// </summary>
+        /// <typeparam name="T">The type of the element</typeparam>
+        /// <param name="list"></param>
+        /// <param name="item">The item to add to the list</param>
+        /// <returns>The list after the new <paramref name="item"/> has been added.</returns>
+        public static IList<T> LAdd<T>(this IList<T> list, T item)
+        {
+            list.Add(item);
+
+            return list;
+        }
 
-// -----------------------------------------------------------------------
-// Original Code: 
-// (c) 2009 Microsoft Corporation -- All rights reserved
-// This code is licensed under the MS-PL
-// http://www.opensource.org/licenses/ms-pl.html
-// Courtesy of the Open Source Techology Center: http://port25.technet.com
-// -----------------------------------------------------------------------
+#endif
 
-namespace CoApp.Toolkit.Extensions {
-    using System;
-    using System.Collections.Generic;
-    using System.Collections.ObjectModel;
-    using System.Linq;
-    using System.Text;
-#if !COAPP_ENGINE_CORE
-    using Collections;
-#endif 
-    /// <summary>
-    /// 
-    /// </summary>
-    /// <remarks></remarks>
-    public static class CollectionExtensions {
-        /// <summary>
-        /// Splits a string into a List of strings.
-        /// </summary>
-        /// <param name="str">The STR.</param>
-        /// <param name="separator">The separator.</param>
-        /// <returns></returns>
-        /// <remarks></remarks>
-        public static List<string> SplitToList(this string str, params char[] separator) {
-            var result = new List<string>();
-            if(!string.IsNullOrEmpty(str)) {
-                result.AddRange(str.Split(separator));
-            }
-
-            return result;
-        }
-
-        /// <summary>
-        /// Removes duplicate strings from a list.
-        /// </summary>
-        /// <param name="collection">The collection.</param>
-        /// <param name="stringComparison">The string comparison.</param>
-        /// <returns></returns>
-        /// <remarks></remarks>
-        public static List<string> Uniq(this IEnumerable<string> collection, StringComparison stringComparison) {
-            return Uniq((collection is List<string>) ? (collection as List<string>) : collection.ToList(), stringComparison);
-        }
-
-        /// <summary>
-        /// Removes duplicate strings from a list.
-        /// Assumes Case Sensitivity.
-        /// </summary>
-        /// <param name="collection">The collection.</param>
-        /// <returns></returns>
-        /// <remarks></remarks>
-        public static List<string> Uniq(this IEnumerable<string> collection) {
-            return Uniq((collection is List<string>) ? (collection as List<string>) : collection.ToList());
-        }
-
-        /// <summary>
-        /// Removes duplicate strings from a list.
-        /// </summary>
-        /// <param name="list">The list.</param>
-        /// <param name="stringComparison">The string comparison.</param>
-        /// <returns></returns>
-        /// <remarks></remarks>
-        public static List<string> Uniq(this List<string> list, StringComparison stringComparison) {
-            for(var i = 0; i < list.Count; i++) {
-                for(var j = list.Count - 1; j > i; j--) {
-                    if(list[i].Equals(list[j], stringComparison)) {
-                        list.RemoveAt(j);
-                    }
-                }
-            }
-            return list;
-        }
-
-        /// <summary>
-        /// Removes duplicate strings from a list.
-        /// Assumes Case Sensitivity.
-        /// </summary>
-        /// <param name="list">The list.</param>
-        /// <returns></returns>
-        /// <remarks></remarks>
-        public static List<string> Uniq(this List<string> list) {
-            for(var i = 0; i < list.Count; i++) {
-                for(var j = list.Count - 1; j > i; j--) {
-                    if(list[i].Equals(list[j])) {
-                        list.RemoveAt(j);
-                    }
-                }
-            }
-            return list;
-        }
-
-        /// <summary>
-        /// Combines a list of strings into a single string seperated by seperator
-        /// </summary>
-        /// <param name="list">The list.</param>
-        /// <param name="separator">The separator.</param>
-        /// <returns></returns>
-        /// <remarks></remarks>
-        public static string Combine(this List<string> list, char separator) {
-            var sb = new StringBuilder();
-            foreach(string s in list) {
-                if(sb.Length > 0) {
-                    sb.Append(separator);
-                }
-                sb.Append(s);
-            }
-            return sb.ToString();
-        }
-
-        /// <summary>
-        /// Combines a list of strings into a single string seperated by seperator
-        /// </summary>
-        /// <param name="list">The list.</param>
-        /// <param name="separator">The separator.</param>
-        /// <returns></returns>
-        /// <remarks></remarks>
-        public static string Combine(this List<string> list, string separator) {
-            var sb = new StringBuilder();
-            foreach(string s in list) {
-                if(sb.Length > 0) {
-                    sb.Append(separator);
-                }
-                sb.Append(s);
-            }
-            return sb.ToString();
-        }
-
-        /// <summary>
-        /// Adds the contents of one collection to another.
-        /// </summary>
-        /// <typeparam name="T"></typeparam>
-        /// <param name="destination">The destination.</param>
-        /// <param name="collection">The collection.</param>
-        /// <remarks></remarks>
-        public static void AddRange<T>(this Collection<T> destination, IEnumerable<T> collection) {
-            foreach (var i in collection)
-                destination.Add(i);
-        }
-
-        /// <summary>
-        /// Determines whether the collection object is either null or an  empty collection.
-        /// </summary>
-        /// <typeparam name="T"></typeparam>
-        /// <param name="collection">The collection.</param>
-        /// <returns><c>true</c> if [is null or empty] [the specified collection]; otherwise, <c>false</c>.</returns>
-        /// <remarks></remarks>
-        public static bool IsNullOrEmpty<T>(this IEnumerable<T> collection ) {
-            return collection == null ? true : !collection.Any();
-        }
-
-#if !COAPP_ENGINE_CORE
-         public static Dictionary<string, IEnumerable<string>>Merge(this Dictionary<string, IEnumerable<string>> result, IDictionary<string, IEnumerable<string>> more ) {
-            foreach( var k in more.Keys) {
-                if( result.ContainsKey(k)) {
-                    result[k] = result[k].Union(more[k]).Distinct();
-                }
-                else {
-                    result.Add(k, more[k]);
-                }
-            }
-            return result;
-        }
-
-         public static TValue GetOrDefault<TKey,TValue>(this Dictionary<TKey,TValue> dictionary, TKey key) {
-            TValue value;
-            dictionary.TryGetValue(key, out value);
-            return value;
-        }
-
-        public static IEnumerable<T> ToLazyEnumerable<T>(this IEnumerable<T> collection) {
-            return new LazyEnumerable<T>(collection);
-        }
-<<<<<<< HEAD
-
-
-        /// <summary>
-        /// A way to use the Add method more like a Concat. Very useful for Aggregate. Instead of returning void,
-        /// this returns the list itself.
-        /// </summary>
-        /// <typeparam name="T">The type of the element</typeparam>
-        /// <param name="list"></param>
-        /// <param name="item">The item to add to the list</param>
-        /// <returns>The list after the new <paramref name="item"/> has been added.</returns>
-        public static IList<T> LAdd<T>(this IList<T> list, T item)
-        {
-            list.Add(item);
-
-            return list;
-        }
-=======
-#endif
->>>>>>> b5ce0376
-    }
-}+    }
+}