﻿//-----------------------------------------------------------------------
// <copyright company="CoApp Project">
//     Copyright (c) 2010 Garrett Serack . All rights reserved.
// </copyright>
// <license>
//     The software is licensed under the Apache 2.0 License (the "License")
//     You may not use the software except in compliance with the License. 
// </license>
//-----------------------------------------------------------------------

using System.Reflection;
using System.Runtime.CompilerServices;
using System.Runtime.InteropServices;

// General Information about an assembly is controlled through the following 
// set of attributes. Change these attribute values to modify the information
// associated with an assembly.
[assembly: AssemblyTitle("CoApp.Toolkit.Engine")]
[assembly: AssemblyDescription("")]
[assembly: AssemblyConfiguration("")]
[assembly: AssemblyProduct("CoApp.Toolkit")]
[assembly: AssemblyTrademark("")]
[assembly: AssemblyCulture("")]

// Setting ComVisible to false makes the types in this assembly not visible 
// to COM components.  If you need to access a type in this assembly from 
// COM, set the ComVisible attribute to true on that type.
[assembly: ComVisible(false)]

// The following GUID is for the ID of the typelib if this project is exposed to COM
[assembly: Guid("5648abc3-656a-401d-88d5-c3a639955632")]
#if DEBUG

<<<<<<< HEAD
[assembly: System.Runtime.CompilerServices.InternalsVisibleTo("Test.CoApp.Toolkit.Engine")]
#endif
=======
// [assembly: System.Runtime.CompilerServices.InternalsVisibleTo("Test.CoApp.Toolkit.Engine")]

>>>>>>> e576f7a3
<|MERGE_RESOLUTION|>--- conflicted
+++ resolved
@@ -1,40 +1,34 @@
-﻿//-----------------------------------------------------------------------
-// <copyright company="CoApp Project">
-//     Copyright (c) 2010 Garrett Serack . All rights reserved.
-// </copyright>
-// <license>
-//     The software is licensed under the Apache 2.0 License (the "License")
-//     You may not use the software except in compliance with the License. 
-// </license>
-//-----------------------------------------------------------------------
-
-using System.Reflection;
-using System.Runtime.CompilerServices;
-using System.Runtime.InteropServices;
-
-// General Information about an assembly is controlled through the following 
-// set of attributes. Change these attribute values to modify the information
-// associated with an assembly.
-[assembly: AssemblyTitle("CoApp.Toolkit.Engine")]
-[assembly: AssemblyDescription("")]
-[assembly: AssemblyConfiguration("")]
-[assembly: AssemblyProduct("CoApp.Toolkit")]
-[assembly: AssemblyTrademark("")]
-[assembly: AssemblyCulture("")]
-
-// Setting ComVisible to false makes the types in this assembly not visible 
-// to COM components.  If you need to access a type in this assembly from 
-// COM, set the ComVisible attribute to true on that type.
-[assembly: ComVisible(false)]
-
-// The following GUID is for the ID of the typelib if this project is exposed to COM
-[assembly: Guid("5648abc3-656a-401d-88d5-c3a639955632")]
+﻿//-----------------------------------------------------------------------
+// <copyright company="CoApp Project">
+//     Copyright (c) 2010 Garrett Serack . All rights reserved.
+// </copyright>
+// <license>
+//     The software is licensed under the Apache 2.0 License (the "License")
+//     You may not use the software except in compliance with the License. 
+// </license>
+//-----------------------------------------------------------------------
+
+using System.Reflection;
+using System.Runtime.CompilerServices;
+using System.Runtime.InteropServices;
+
+// General Information about an assembly is controlled through the following 
+// set of attributes. Change these attribute values to modify the information
+// associated with an assembly.
+[assembly: AssemblyTitle("CoApp.Toolkit.Engine")]
+[assembly: AssemblyDescription("")]
+[assembly: AssemblyConfiguration("")]
+[assembly: AssemblyProduct("CoApp.Toolkit")]
+[assembly: AssemblyTrademark("")]
+[assembly: AssemblyCulture("")]
+
+// Setting ComVisible to false makes the types in this assembly not visible 
+// to COM components.  If you need to access a type in this assembly from 
+// COM, set the ComVisible attribute to true on that type.
+[assembly: ComVisible(false)]
+
+// The following GUID is for the ID of the typelib if this project is exposed to COM
+[assembly: Guid("5648abc3-656a-401d-88d5-c3a639955632")]
 #if DEBUG
-
-<<<<<<< HEAD
-[assembly: System.Runtime.CompilerServices.InternalsVisibleTo("Test.CoApp.Toolkit.Engine")]
+[assembly: System.Runtime.CompilerServices.InternalsVisibleTo("Test.CoApp.Toolkit.Engine")]
 #endif
-=======
-// [assembly: System.Runtime.CompilerServices.InternalsVisibleTo("Test.CoApp.Toolkit.Engine")]
-
->>>>>>> e576f7a3
